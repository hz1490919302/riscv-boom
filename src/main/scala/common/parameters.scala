--- conflicted
+++ resolved
@@ -43,12 +43,9 @@
   enableFastLoadUse: Boolean = true,
   enableCommitMapTable: Boolean = false,
   enableFastPNR: Boolean = false,
-<<<<<<< HEAD
-=======
   enableSFBOpt: Boolean = false,
   enableGHistStallRepair: Boolean = true,
   enableBTBFastRepair: Boolean = true,
->>>>>>> 96409013
   useAtomicsOnlyForIO: Boolean = false,
   ftq: FtqParameters = FtqParameters(),
   intToFpLatency: Int = 2,
@@ -226,18 +223,6 @@
 
   //************************************
   // Branch Prediction
-<<<<<<< HEAD
-  val globalHistoryLength = 64
-  val bpdMaxMetaLength = 80
-
-  val nRasEntries = 32
-
-  val tageNTables = 6
-  val tageNSets = Seq(128, 128, 256, 256, 128, 128)
-  val tageHistoryLength = Seq(2, 4, 8, 16, 32, 64)
-  val tageTagSz = Seq(7, 7, 8, 8, 9, 9)
-  val tageUBitPeriod = 2048
-=======
   val globalHistoryLength = boomParams.globalHistoryLength
   val localHistoryLength = boomParams.localHistoryLength
   val localHistoryNSets = boomParams.localHistoryNSets
@@ -246,7 +231,6 @@
   def getBPDComponents(resp_in: BranchPredictionBankResponse, p: Parameters) = {
     boomParams.branchPredictor(resp_in, p)
   }
->>>>>>> 96409013
 
   val nRasEntries = boomParams.numRasEntries max 2
   val useRAS = boomParams.numRasEntries > 0
