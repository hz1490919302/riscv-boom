//******************************************************************************
// Copyright (c) 2015 - 2018, The Regents of the University of California (Regents).
// All Rights Reserved. See LICENSE and LICENSE.SiFive for license details.
//------------------------------------------------------------------------------

package boom.exu

import chisel3._
import chisel3.util._

import freechips.rocketchip.config.Parameters
import freechips.rocketchip.rocket.Instructions._
import freechips.rocketchip.rocket.RVCExpander
import freechips.rocketchip.rocket.{CSR,Causes}
import freechips.rocketchip.util.{uintToBitPat,UIntIsOneOf}

import FUConstants._
import boom.common._
import boom.util._

// scalastyle:off
/**
 * Abstract trait giving defaults and other relevant values to different Decode constants/
 */
abstract trait DecodeConstants
  extends freechips.rocketchip.rocket.constants.ScalarOpConstants
  with freechips.rocketchip.rocket.constants.MemoryOpConstants
{
  val xpr64 = Y // TODO inform this from xLen
  val DC2 = BitPat.dontCare(2) // Makes the listing below more readable
  def decode_default: List[BitPat] =
            //                                                                  frs3_en                        wakeup_delay
            //     is val inst?                                                 |  imm sel                     |    bypassable (aka, known/fixed latency)
            //     |  is fp inst?                                               |  |     uses_ldq              |    |  is_br
            //     |  |  is single-prec?                        rs1 regtype     |  |     |  uses_stq           |    |  |
            //     |  |  |  micro-code                          |       rs2 type|  |     |  |  is_amo          |    |  |
            //     |  |  |  |         iq-type  func unit        |       |       |  |     |  |  |  is_fence     |    |  |
            //     |  |  |  |         |        |                |       |       |  |     |  |  |  |  is_fencei |    |  |  is breakpoint or ecall?
            //     |  |  |  |         |        |        dst     |       |       |  |     |  |  |  |  |  mem    |    |  |  |  is unique? (clear pipeline for it)
            //     |  |  |  |         |        |        regtype |       |       |  |     |  |  |  |  |  cmd    |    |  |  |  |  flush on commit
            //     |  |  |  |         |        |        |       |       |       |  |     |  |  |  |  |  |      |    |  |  |  |  |  csr cmd
            //     |  |  |  |         |        |        |       |       |       |  |     |  |  |  |  |  |      |    |  |  |  |  |  |
              List(N, N, X, uopX    , IQT_INT, FU_X   , RT_X  , DC2    ,DC2    ,X, IS_X, X, X, X, X, N, M_X,   DC2, X, X, N, N, X, CSR.X)

  val table: Array[(BitPat, List[BitPat])]
}
// scalastyle:on

/**
 * Decoded control signals
 */
class CtrlSigs extends Bundle
{
  val legal           = Bool()
  val fp_val          = Bool()
  val fp_single       = Bool()
  val uopc            = UInt(UOPC_SZ.W)
  val iq_type         = UInt(IQT_SZ.W)
  val fu_code         = UInt(FUC_SZ.W)
  val dst_type        = UInt(2.W)
  val rs1_type        = UInt(2.W)
  val rs2_type        = UInt(2.W)
  val frs3_en         = Bool()
  val imm_sel         = UInt(IS_X.getWidth.W)
  val uses_ldq        = Bool()
  val uses_stq        = Bool()
  val is_amo          = Bool()
  val is_fence        = Bool()
  val is_fencei       = Bool()
  val mem_cmd         = UInt(freechips.rocketchip.rocket.M_SZ.W)
  val wakeup_delay    = UInt(2.W)
  val bypassable      = Bool()
  val is_br           = Bool()
  val is_sys_pc2epc   = Bool()
  val inst_unique     = Bool()
  val flush_on_commit = Bool()
  val csr_cmd         = UInt(freechips.rocketchip.rocket.CSR.SZ.W)
  val rocc            = Bool()

  def decode(inst: UInt, table: Iterable[(BitPat, List[BitPat])]) = {
    val decoder = freechips.rocketchip.rocket.DecodeLogic(inst, XDecode.decode_default, table)
    val sigs =
      Seq(legal, fp_val, fp_single, uopc, iq_type, fu_code, dst_type, rs1_type,
          rs2_type, frs3_en, imm_sel, uses_ldq, uses_stq, is_amo,
          is_fence, is_fencei, mem_cmd, wakeup_delay, bypassable,
          is_br, is_sys_pc2epc, inst_unique, flush_on_commit, csr_cmd)
      sigs zip decoder map {case(s,d) => s := d}
      rocc := false.B
      this
  }
}

// scalastyle:off
/**
 * Decode constants for RV32
 */
object X32Decode extends DecodeConstants
{
            //                                                                  frs3_en                        wakeup_delay
            //     is val inst?                                                 |  imm sel                     |    bypassable (aka, known/fixed latency)
            //     |  is fp inst?                                               |  |     uses_ldq              |    |  is_br
            //     |  |  is single-prec?                        rs1 regtype     |  |     |  uses_stq           |    |  |
            //     |  |  |  micro-code                          |       rs2 type|  |     |  |  is_amo          |    |  |
            //     |  |  |  |         iq-type  func unit        |       |       |  |     |  |  |  is_fence     |    |  |
            //     |  |  |  |         |        |                |       |       |  |     |  |  |  |  is_fencei |    |  |  is breakpoint or ecall?
            //     |  |  |  |         |        |        dst     |       |       |  |     |  |  |  |  |  mem    |    |  |  |  is unique? (clear pipeline for it)
            //     |  |  |  |         |        |        regtype |       |       |  |     |  |  |  |  |  cmd    |    |  |  |  |  flush on commit
            //     |  |  |  |         |        |        |       |       |       |  |     |  |  |  |  |  |      |    |  |  |  |  |  csr cmd
  val table: Array[(BitPat, List[BitPat])] = Array(//   |       |       |       |  |     |  |  |  |  |  |      |    |  |  |  |  |  |
  SLLI_RV32-> List(Y, N, X, uopSLLI , IQT_INT, FU_ALU , RT_FIX, RT_FIX, RT_X  , N, IS_I, N, N, N, N, N, M_X  , 1.U, Y, N, N, N, N, CSR.N),
  SRLI_RV32-> List(Y, N, X, uopSRLI , IQT_INT, FU_ALU , RT_FIX, RT_FIX, RT_X  , N, IS_I, N, N, N, N, N, M_X  , 1.U, Y, N, N, N, N, CSR.N),
  SRAI_RV32-> List(Y, N, X, uopSRAI , IQT_INT, FU_ALU , RT_FIX, RT_FIX, RT_X  , N, IS_I, N, N, N, N, N, M_X  , 1.U, Y, N, N, N, N, CSR.N)
  )
}

/**
 * Decode constants for RV64
 */
object X64Decode extends DecodeConstants
{
           //                                                                  frs3_en                        wakeup_delay
           //     is val inst?                                                 |  imm sel                     |    bypassable (aka, known/fixed latency)
           //     |  is fp inst?                                               |  |     uses_ldq              |    |  is_br
           //     |  |  is single-prec?                        rs1 regtype     |  |     |  uses_stq           |    |  |
           //     |  |  |  micro-code                          |       rs2 type|  |     |  |  is_amo          |    |  |
           //     |  |  |  |         iq-type  func unit        |       |       |  |     |  |  |  is_fence     |    |  |
           //     |  |  |  |         |        |                |       |       |  |     |  |  |  |  is_fencei |    |  |  is breakpoint or ecall?
           //     |  |  |  |         |        |        dst     |       |       |  |     |  |  |  |  |  mem    |    |  |  |  is unique? (clear pipeline for it)
           //     |  |  |  |         |        |        regtype |       |       |  |     |  |  |  |  |  cmd    |    |  |  |  |  flush on commit
           //     |  |  |  |         |        |        |       |       |       |  |     |  |  |  |  |  |      |    |  |  |  |  |  csr cmd
  val table: Array[(BitPat, List[BitPat])] = Array(//  |       |       |       |  |     |  |  |  |  |  |      |    |  |  |  |  |  |
<<<<<<< HEAD
  LD      -> List(Y, N, X, uopLD   , IQT_INT, FU_MEM , RT_FIX, RT_FIX, RT_X  , N, IS_I, Y, N, N, N, N, M_XRD, 3.U, N, N, N, N, N, CSR.N),
  LWU     -> List(Y, N, X, uopLD   , IQT_INT, FU_MEM , RT_FIX, RT_FIX, RT_X  , N, IS_I, Y, N, N, N, N, M_XRD, 3.U, N, N, N, N, N, CSR.N),
  SD      -> List(Y, N, X, uopSTA  , IQT_INT, FU_MEM , RT_X  , RT_FIX, RT_FIX, N, IS_S, N, Y, N, N, N, M_XWR, 0.U, N, N, N, N, N, CSR.N),
=======
  LD      -> List(Y, N, X, uopLD   , IQT_MEM, FU_MEM , RT_FIX, RT_FIX, RT_X  , N, IS_I, Y, N, N, N, N, M_XRD, 3.U, N, N, N, N, N, CSR.N),
  LWU     -> List(Y, N, X, uopLD   , IQT_MEM, FU_MEM , RT_FIX, RT_FIX, RT_X  , N, IS_I, Y, N, N, N, N, M_XRD, 3.U, N, N, N, N, N, CSR.N),
  SD      -> List(Y, N, X, uopSTA  , IQT_MEM, FU_MEM , RT_X  , RT_FIX, RT_FIX, N, IS_S, N, Y, N, N, N, M_XWR, 0.U, N, N, N, N, N, CSR.N),
>>>>>>> 96409013

  SLLI    -> List(Y, N, X, uopSLLI , IQT_INT, FU_ALU , RT_FIX, RT_FIX, RT_X  , N, IS_I, N, N, N, N, N, M_X  , 1.U, Y, N, N, N, N, CSR.N),
  SRLI    -> List(Y, N, X, uopSRLI , IQT_INT, FU_ALU , RT_FIX, RT_FIX, RT_X  , N, IS_I, N, N, N, N, N, M_X  , 1.U, Y, N, N, N, N, CSR.N),
  SRAI    -> List(Y, N, X, uopSRAI , IQT_INT, FU_ALU , RT_FIX, RT_FIX, RT_X  , N, IS_I, N, N, N, N, N, M_X  , 1.U, Y, N, N, N, N, CSR.N),

  ADDIW   -> List(Y, N, X, uopADDIW, IQT_INT, FU_ALU , RT_FIX, RT_FIX, RT_X  , N, IS_I, N, N, N, N, N, M_X  , 1.U, Y, N, N, N, N, CSR.N),
  SLLIW   -> List(Y, N, X, uopSLLIW, IQT_INT, FU_ALU , RT_FIX, RT_FIX, RT_X  , N, IS_I, N, N, N, N, N, M_X  , 1.U, Y, N, N, N, N, CSR.N),
  SRAIW   -> List(Y, N, X, uopSRAIW, IQT_INT, FU_ALU , RT_FIX, RT_FIX, RT_X  , N, IS_I, N, N, N, N, N, M_X  , 1.U, Y, N, N, N, N, CSR.N),
  SRLIW   -> List(Y, N, X, uopSRLIW, IQT_INT, FU_ALU , RT_FIX, RT_FIX, RT_X  , N, IS_I, N, N, N, N, N, M_X  , 1.U, Y, N, N, N, N, CSR.N),

  ADDW    -> List(Y, N, X, uopADDW , IQT_INT, FU_ALU , RT_FIX, RT_FIX, RT_FIX, N, IS_I, N, N, N, N, N, M_X  , 1.U, Y, N, N, N, N, CSR.N),
  SUBW    -> List(Y, N, X, uopSUBW , IQT_INT, FU_ALU , RT_FIX, RT_FIX, RT_FIX, N, IS_I, N, N, N, N, N, M_X  , 1.U, Y, N, N, N, N, CSR.N),
  SLLW    -> List(Y, N, X, uopSLLW , IQT_INT, FU_ALU , RT_FIX, RT_FIX, RT_FIX, N, IS_I, N, N, N, N, N, M_X  , 1.U, Y, N, N, N, N, CSR.N),
  SRAW    -> List(Y, N, X, uopSRAW , IQT_INT, FU_ALU , RT_FIX, RT_FIX, RT_FIX, N, IS_I, N, N, N, N, N, M_X  , 1.U, Y, N, N, N, N, CSR.N),
  SRLW    -> List(Y, N, X, uopSRLW , IQT_INT, FU_ALU , RT_FIX, RT_FIX, RT_FIX, N, IS_X, N, N, N, N, N, M_X  , 1.U, Y, N, N, N, N, CSR.N)
  )
}

/**
 * Overall Decode constants
 */
object XDecode extends DecodeConstants
{
           //                                                                  frs3_en                        wakeup_delay
           //     is val inst?                                                 |  imm sel                     |    bypassable (aka, known/fixed latency)
           //     |  is fp inst?                                               |  |     uses_ldq              |    |  is_br
           //     |  |  is single-prec?                        rs1 regtype     |  |     |  uses_stq           |    |  |
           //     |  |  |  micro-code                          |       rs2 type|  |     |  |  is_amo          |    |  |
           //     |  |  |  |         iq-type  func unit        |       |       |  |     |  |  |  is_fence     |    |  |
           //     |  |  |  |         |        |                |       |       |  |     |  |  |  |  is_fencei |    |  |  is breakpoint or ecall?
           //     |  |  |  |         |        |        dst     |       |       |  |     |  |  |  |  |  mem    |    |  |  |  is unique? (clear pipeline for it)
           //     |  |  |  |         |        |        regtype |       |       |  |     |  |  |  |  |  cmd    |    |  |  |  |  flush on commit
           //     |  |  |  |         |        |        |       |       |       |  |     |  |  |  |  |  |      |    |  |  |  |  |  csr cmd
  val table: Array[(BitPat, List[BitPat])] = Array(//  |       |       |       |  |     |  |  |  |  |  |      |    |  |  |  |  |  |
<<<<<<< HEAD
  LW      -> List(Y, N, X, uopLD   , IQT_INT, FU_MEM , RT_FIX, RT_FIX, RT_X  , N, IS_I, Y, N, N, N, N, M_XRD, 3.U, N, N, N, N, N, CSR.N),
  LH      -> List(Y, N, X, uopLD   , IQT_INT, FU_MEM , RT_FIX, RT_FIX, RT_X  , N, IS_I, Y, N, N, N, N, M_XRD, 3.U, N, N, N, N, N, CSR.N),
  LHU     -> List(Y, N, X, uopLD   , IQT_INT, FU_MEM , RT_FIX, RT_FIX, RT_X  , N, IS_I, Y, N, N, N, N, M_XRD, 3.U, N, N, N, N, N, CSR.N),
  LB      -> List(Y, N, X, uopLD   , IQT_INT, FU_MEM , RT_FIX, RT_FIX, RT_X  , N, IS_I, Y, N, N, N, N, M_XRD, 3.U, N, N, N, N, N, CSR.N),
  LBU     -> List(Y, N, X, uopLD   , IQT_INT, FU_MEM , RT_FIX, RT_FIX, RT_X  , N, IS_I, Y, N, N, N, N, M_XRD, 3.U, N, N, N, N, N, CSR.N),

  SW      -> List(Y, N, X, uopSTA  , IQT_INT, FU_MEM , RT_X  , RT_FIX, RT_FIX, N, IS_S, N, Y, N, N, N, M_XWR, 0.U, N, N, N, N, N, CSR.N),
  SH      -> List(Y, N, X, uopSTA  , IQT_INT, FU_MEM , RT_X  , RT_FIX, RT_FIX, N, IS_S, N, Y, N, N, N, M_XWR, 0.U, N, N, N, N, N, CSR.N),
  SB      -> List(Y, N, X, uopSTA  , IQT_INT, FU_MEM , RT_X  , RT_FIX, RT_FIX, N, IS_S, N, Y, N, N, N, M_XWR, 0.U, N, N, N, N, N, CSR.N),
=======
  LW      -> List(Y, N, X, uopLD   , IQT_MEM, FU_MEM , RT_FIX, RT_FIX, RT_X  , N, IS_I, Y, N, N, N, N, M_XRD, 3.U, N, N, N, N, N, CSR.N),
  LH      -> List(Y, N, X, uopLD   , IQT_MEM, FU_MEM , RT_FIX, RT_FIX, RT_X  , N, IS_I, Y, N, N, N, N, M_XRD, 3.U, N, N, N, N, N, CSR.N),
  LHU     -> List(Y, N, X, uopLD   , IQT_MEM, FU_MEM , RT_FIX, RT_FIX, RT_X  , N, IS_I, Y, N, N, N, N, M_XRD, 3.U, N, N, N, N, N, CSR.N),
  LB      -> List(Y, N, X, uopLD   , IQT_MEM, FU_MEM , RT_FIX, RT_FIX, RT_X  , N, IS_I, Y, N, N, N, N, M_XRD, 3.U, N, N, N, N, N, CSR.N),
  LBU     -> List(Y, N, X, uopLD   , IQT_MEM, FU_MEM , RT_FIX, RT_FIX, RT_X  , N, IS_I, Y, N, N, N, N, M_XRD, 3.U, N, N, N, N, N, CSR.N),

  SW      -> List(Y, N, X, uopSTA  , IQT_MEM, FU_MEM , RT_X  , RT_FIX, RT_FIX, N, IS_S, N, Y, N, N, N, M_XWR, 0.U, N, N, N, N, N, CSR.N),
  SH      -> List(Y, N, X, uopSTA  , IQT_MEM, FU_MEM , RT_X  , RT_FIX, RT_FIX, N, IS_S, N, Y, N, N, N, M_XWR, 0.U, N, N, N, N, N, CSR.N),
  SB      -> List(Y, N, X, uopSTA  , IQT_MEM, FU_MEM , RT_X  , RT_FIX, RT_FIX, N, IS_S, N, Y, N, N, N, M_XWR, 0.U, N, N, N, N, N, CSR.N),
>>>>>>> 96409013

  LUI     -> List(Y, N, X, uopLUI  , IQT_INT, FU_ALU , RT_FIX, RT_X  , RT_X  , N, IS_U, N, N, N, N, N, M_X  , 1.U, Y, N, N, N, N, CSR.N),

  ADDI    -> List(Y, N, X, uopADDI , IQT_INT, FU_ALU , RT_FIX, RT_FIX, RT_X  , N, IS_I, N, N, N, N, N, M_X  , 1.U, Y, N, N, N, N, CSR.N),
  ANDI    -> List(Y, N, X, uopANDI , IQT_INT, FU_ALU , RT_FIX, RT_FIX, RT_X  , N, IS_I, N, N, N, N, N, M_X  , 1.U, Y, N, N, N, N, CSR.N),
  ORI     -> List(Y, N, X, uopORI  , IQT_INT, FU_ALU , RT_FIX, RT_FIX, RT_X  , N, IS_I, N, N, N, N, N, M_X  , 1.U, Y, N, N, N, N, CSR.N),
  XORI    -> List(Y, N, X, uopXORI , IQT_INT, FU_ALU , RT_FIX, RT_FIX, RT_X  , N, IS_I, N, N, N, N, N, M_X  , 1.U, Y, N, N, N, N, CSR.N),
  SLTI    -> List(Y, N, X, uopSLTI , IQT_INT, FU_ALU , RT_FIX, RT_FIX, RT_X  , N, IS_I, N, N, N, N, N, M_X  , 1.U, Y, N, N, N, N, CSR.N),
  SLTIU   -> List(Y, N, X, uopSLTIU, IQT_INT, FU_ALU , RT_FIX, RT_FIX, RT_X  , N, IS_I, N, N, N, N, N, M_X  , 1.U, Y, N, N, N, N, CSR.N),

  SLL     -> List(Y, N, X, uopSLL  , IQT_INT, FU_ALU , RT_FIX, RT_FIX, RT_FIX, N, IS_I, N, N, N, N, N, M_X  , 1.U, Y, N, N, N, N, CSR.N),
  ADD     -> List(Y, N, X, uopADD  , IQT_INT, FU_ALU , RT_FIX, RT_FIX, RT_FIX, N, IS_I, N, N, N, N, N, M_X  , 1.U, Y, N, N, N, N, CSR.N),
  SUB     -> List(Y, N, X, uopSUB  , IQT_INT, FU_ALU , RT_FIX, RT_FIX, RT_FIX, N, IS_I, N, N, N, N, N, M_X  , 1.U, Y, N, N, N, N, CSR.N),
  SLT     -> List(Y, N, X, uopSLT  , IQT_INT, FU_ALU , RT_FIX, RT_FIX, RT_FIX, N, IS_I, N, N, N, N, N, M_X  , 1.U, Y, N, N, N, N, CSR.N),
  SLTU    -> List(Y, N, X, uopSLTU , IQT_INT, FU_ALU , RT_FIX, RT_FIX, RT_FIX, N, IS_I, N, N, N, N, N, M_X  , 1.U, Y, N, N, N, N, CSR.N),
  AND     -> List(Y, N, X, uopAND  , IQT_INT, FU_ALU , RT_FIX, RT_FIX, RT_FIX, N, IS_I, N, N, N, N, N, M_X  , 1.U, Y, N, N, N, N, CSR.N),
  OR      -> List(Y, N, X, uopOR   , IQT_INT, FU_ALU , RT_FIX, RT_FIX, RT_FIX, N, IS_I, N, N, N, N, N, M_X  , 1.U, Y, N, N, N, N, CSR.N),
  XOR     -> List(Y, N, X, uopXOR  , IQT_INT, FU_ALU , RT_FIX, RT_FIX, RT_FIX, N, IS_I, N, N, N, N, N, M_X  , 1.U, Y, N, N, N, N, CSR.N),
  SRA     -> List(Y, N, X, uopSRA  , IQT_INT, FU_ALU , RT_FIX, RT_FIX, RT_FIX, N, IS_I, N, N, N, N, N, M_X  , 1.U, Y, N, N, N, N, CSR.N),
  SRL     -> List(Y, N, X, uopSRL  , IQT_INT, FU_ALU , RT_FIX, RT_FIX, RT_FIX, N, IS_X, N, N, N, N, N, M_X  , 1.U, Y, N, N, N, N, CSR.N),

  MUL     -> List(Y, N, X, uopMUL  , IQT_INT, FU_MUL , RT_FIX, RT_FIX, RT_FIX, N, IS_X, N, N, N, N, N, M_X  , 0.U, N, N, N, N, N, CSR.N),
  MULH    -> List(Y, N, X, uopMULH , IQT_INT, FU_MUL , RT_FIX, RT_FIX, RT_FIX, N, IS_X, N, N, N, N, N, M_X  , 0.U, N, N, N, N, N, CSR.N),
  MULHU   -> List(Y, N, X, uopMULHU, IQT_INT, FU_MUL , RT_FIX, RT_FIX, RT_FIX, N, IS_X, N, N, N, N, N, M_X  , 0.U, N, N, N, N, N, CSR.N),
  MULHSU  -> List(Y, N, X, uopMULHSU,IQT_INT, FU_MUL , RT_FIX, RT_FIX, RT_FIX, N, IS_X, N, N, N, N, N, M_X  , 0.U, N, N, N, N, N, CSR.N),
  MULW    -> List(Y, N, X, uopMULW , IQT_INT, FU_MUL , RT_FIX, RT_FIX, RT_FIX, N, IS_X, N, N, N, N, N, M_X  , 0.U, N, N, N, N, N, CSR.N),

  DIV     -> List(Y, N, X, uopDIV  , IQT_INT, FU_DIV , RT_FIX, RT_FIX, RT_FIX, N, IS_X, N, N, N, N, N, M_X  , 0.U, N, N, N, N, N, CSR.N),
  DIVU    -> List(Y, N, X, uopDIVU , IQT_INT, FU_DIV , RT_FIX, RT_FIX, RT_FIX, N, IS_X, N, N, N, N, N, M_X  , 0.U, N, N, N, N, N, CSR.N),
  REM     -> List(Y, N, X, uopREM  , IQT_INT, FU_DIV , RT_FIX, RT_FIX, RT_FIX, N, IS_X, N, N, N, N, N, M_X  , 0.U, N, N, N, N, N, CSR.N),
  REMU    -> List(Y, N, X, uopREMU , IQT_INT, FU_DIV , RT_FIX, RT_FIX, RT_FIX, N, IS_X, N, N, N, N, N, M_X  , 0.U, N, N, N, N, N, CSR.N),
  DIVW    -> List(Y, N, X, uopDIVW , IQT_INT, FU_DIV , RT_FIX, RT_FIX, RT_FIX, N, IS_X, N, N, N, N, N, M_X  , 0.U, N, N, N, N, N, CSR.N),
  DIVUW   -> List(Y, N, X, uopDIVUW, IQT_INT, FU_DIV , RT_FIX, RT_FIX, RT_FIX, N, IS_X, N, N, N, N, N, M_X  , 0.U, N, N, N, N, N, CSR.N),
  REMW    -> List(Y, N, X, uopREMW , IQT_INT, FU_DIV , RT_FIX, RT_FIX, RT_FIX, N, IS_X, N, N, N, N, N, M_X  , 0.U, N, N, N, N, N, CSR.N),
  REMUW   -> List(Y, N, X, uopREMUW, IQT_INT, FU_DIV , RT_FIX, RT_FIX, RT_FIX, N, IS_X, N, N, N, N, N, M_X  , 0.U, N, N, N, N, N, CSR.N),

  AUIPC   -> List(Y, N, X, uopAUIPC, IQT_INT, FU_JMP , RT_FIX, RT_X  , RT_X  , N, IS_U, N, N, N, N, N, M_X  , 1.U, N, N, N, N, N, CSR.N), // use BRU for the PC read
  JAL     -> List(Y, N, X, uopJAL  , IQT_INT, FU_JMP , RT_FIX, RT_X  , RT_X  , N, IS_J, N, N, N, N, N, M_X  , 1.U, N, N, N, N, N, CSR.N),
  JALR    -> List(Y, N, X, uopJALR , IQT_INT, FU_JMP , RT_FIX, RT_FIX, RT_X  , N, IS_I, N, N, N, N, N, M_X  , 1.U, N, N, N, N, N, CSR.N),
  BEQ     -> List(Y, N, X, uopBEQ  , IQT_INT, FU_ALU , RT_X  , RT_FIX, RT_FIX, N, IS_B, N, N, N, N, N, M_X  , 0.U, N, Y, N, N, N, CSR.N),
  BNE     -> List(Y, N, X, uopBNE  , IQT_INT, FU_ALU , RT_X  , RT_FIX, RT_FIX, N, IS_B, N, N, N, N, N, M_X  , 0.U, N, Y, N, N, N, CSR.N),
  BGE     -> List(Y, N, X, uopBGE  , IQT_INT, FU_ALU , RT_X  , RT_FIX, RT_FIX, N, IS_B, N, N, N, N, N, M_X  , 0.U, N, Y, N, N, N, CSR.N),
  BGEU    -> List(Y, N, X, uopBGEU , IQT_INT, FU_ALU , RT_X  , RT_FIX, RT_FIX, N, IS_B, N, N, N, N, N, M_X  , 0.U, N, Y, N, N, N, CSR.N),
  BLT     -> List(Y, N, X, uopBLT  , IQT_INT, FU_ALU , RT_X  , RT_FIX, RT_FIX, N, IS_B, N, N, N, N, N, M_X  , 0.U, N, Y, N, N, N, CSR.N),
  BLTU    -> List(Y, N, X, uopBLTU , IQT_INT, FU_ALU , RT_X  , RT_FIX, RT_FIX, N, IS_B, N, N, N, N, N, M_X  , 0.U, N, Y, N, N, N, CSR.N),

  // I-type, the immediate12 holds the CSR register.
  CSRRW   -> List(Y, N, X, uopCSRRW, IQT_INT, FU_CSR , RT_FIX, RT_FIX, RT_X  , N, IS_I, N, N, N, N, N, M_X  , 0.U, N, N, N, Y, Y, CSR.W),
  CSRRS   -> List(Y, N, X, uopCSRRS, IQT_INT, FU_CSR , RT_FIX, RT_FIX, RT_X  , N, IS_I, N, N, N, N, N, M_X  , 0.U, N, N, N, Y, Y, CSR.S),
  CSRRC   -> List(Y, N, X, uopCSRRC, IQT_INT, FU_CSR , RT_FIX, RT_FIX, RT_X  , N, IS_I, N, N, N, N, N, M_X  , 0.U, N, N, N, Y, Y, CSR.C),

  CSRRWI  -> List(Y, N, X, uopCSRRWI,IQT_INT, FU_CSR , RT_FIX, RT_PAS, RT_X  , N, IS_I, N, N, N, N, N, M_X  , 0.U, N, N, N, Y, Y, CSR.W),
  CSRRSI  -> List(Y, N, X, uopCSRRSI,IQT_INT, FU_CSR , RT_FIX, RT_PAS, RT_X  , N, IS_I, N, N, N, N, N, M_X  , 0.U, N, N, N, Y, Y, CSR.S),
  CSRRCI  -> List(Y, N, X, uopCSRRCI,IQT_INT, FU_CSR , RT_FIX, RT_PAS, RT_X  , N, IS_I, N, N, N, N, N, M_X  , 0.U, N, N, N, Y, Y, CSR.C),

<<<<<<< HEAD
  SFENCE_VMA->List(Y,N, X, uopSFENCE,IQT_INT, FU_MEM , RT_X  , RT_FIX, RT_FIX, N, IS_X, N, N, N, N, N,M_SFENCE,0.U,N, N, N, Y, Y, CSR.N),
=======
  SFENCE_VMA->List(Y,N, X, uopSFENCE,IQT_MEM, FU_MEM , RT_X  , RT_FIX, RT_FIX, N, IS_X, N, N, N, N, N,M_SFENCE,0.U,N, N, N, Y, Y, CSR.N),
>>>>>>> 96409013
  SCALL   -> List(Y, N, X, uopERET  ,IQT_INT, FU_CSR , RT_X  , RT_X  , RT_X  , N, IS_I, N, N, N, N, N, M_X  , 0.U, N, N, Y, Y, Y, CSR.I),
  SBREAK  -> List(Y, N, X, uopERET  ,IQT_INT, FU_CSR , RT_X  , RT_X  , RT_X  , N, IS_I, N, N, N, N, N, M_X  , 0.U, N, N, Y, Y, Y, CSR.I),
  SRET    -> List(Y, N, X, uopERET  ,IQT_INT, FU_CSR , RT_X  , RT_X  , RT_X  , N, IS_I, N, N, N, N, N, M_X  , 0.U, N, N, N, Y, Y, CSR.I),
  MRET    -> List(Y, N, X, uopERET  ,IQT_INT, FU_CSR , RT_X  , RT_X  , RT_X  , N, IS_I, N, N, N, N, N, M_X  , 0.U, N, N, N, Y, Y, CSR.I),
  DRET    -> List(Y, N, X, uopERET  ,IQT_INT, FU_CSR , RT_X  , RT_X  , RT_X  , N, IS_I, N, N, N, N, N, M_X  , 0.U, N, N, N, Y, Y, CSR.I),

  WFI     -> List(Y, N, X, uopWFI   ,IQT_INT, FU_CSR , RT_X  , RT_X  , RT_X  , N, IS_X, N, N, N, N, N, M_X  , 0.U, N, N, N, Y, Y, CSR.I),

  FENCE_I -> List(Y, N, X, uopNOP  , IQT_INT, FU_X   , RT_X  , RT_X  , RT_X  , N, IS_X, N, N, N, N, Y, M_X  , 0.U, N, N, N, Y, Y, CSR.N),
  FENCE   -> List(Y, N, X, uopFENCE, IQT_INT, FU_MEM , RT_X  , RT_X  , RT_X  , N, IS_X, N, Y, N, Y, N, M_X  , 0.U, N, N, N, Y, Y, CSR.N), // TODO PERF make fence higher performance
                                                                                                                                                       // currently serializes pipeline

           //                                                                  frs3_en                           wakeup_delay
           //     is val inst?                                                 |  imm sel                        |   bypassable (aka, known/fixed latency)
           //     |  is fp inst?                                               |  |     uses_ldq                 |   |  is_br
           //     |  |  is single-prec?                        rs1 regtype     |  |     |  uses_stq              |   |  |
           //     |  |  |  micro-code                          |       rs2 type|  |     |  |  is_amo             |   |  |
           //     |  |  |  |          iq-type  func unit       |       |       |  |     |  |  |  is_fence        |   |  |
           //     |  |  |  |          |        |               |       |       |  |     |  |  |  |  is_fencei    |   |  |  is breakpoint or ecall?
           //     |  |  |  |          |        |       dst     |       |       |  |     |  |  |  |  |  mem       |   |  |  |  is unique? (clear pipeline for it)
           //     |  |  |  |          |        |       regtype |       |       |  |     |  |  |  |  |  cmd       |   |  |  |  |  flush on commit
           //     |  |  |  |          |        |       |       |       |       |  |     |  |  |  |  |  |         |   |  |  |  |  |  csr cmd
  // A-type       |  |  |  |          |        |       |       |       |       |  |     |  |  |  |  |  |         |   |  |  |  |  |  |
<<<<<<< HEAD
  AMOADD_W-> List(Y, N, X, uopAMO_AG, IQT_INT, FU_MEM, RT_FIX, RT_FIX, RT_FIX, N, IS_X, N, Y, Y, N, N, M_XA_ADD, 0.U,N, N, N, Y, Y, CSR.N), // TODO make AMOs higherperformance
  AMOXOR_W-> List(Y, N, X, uopAMO_AG, IQT_INT, FU_MEM, RT_FIX, RT_FIX, RT_FIX, N, IS_X, N, Y, Y, N, N, M_XA_XOR, 0.U,N, N, N, Y, Y, CSR.N),
  AMOSWAP_W->List(Y, N, X, uopAMO_AG, IQT_INT, FU_MEM, RT_FIX, RT_FIX, RT_FIX, N, IS_X, N, Y, Y, N, N, M_XA_SWAP,0.U,N, N, N, Y, Y, CSR.N),
  AMOAND_W-> List(Y, N, X, uopAMO_AG, IQT_INT, FU_MEM, RT_FIX, RT_FIX, RT_FIX, N, IS_X, N, Y, Y, N, N, M_XA_AND, 0.U,N, N, N, Y, Y, CSR.N),
  AMOOR_W -> List(Y, N, X, uopAMO_AG, IQT_INT, FU_MEM, RT_FIX, RT_FIX, RT_FIX, N, IS_X, N, Y, Y, N, N, M_XA_OR,  0.U,N, N, N, Y, Y, CSR.N),
  AMOMIN_W-> List(Y, N, X, uopAMO_AG, IQT_INT, FU_MEM, RT_FIX, RT_FIX, RT_FIX, N, IS_X, N, Y, Y, N, N, M_XA_MIN, 0.U,N, N, N, Y, Y, CSR.N),
  AMOMINU_W->List(Y, N, X, uopAMO_AG, IQT_INT, FU_MEM, RT_FIX, RT_FIX, RT_FIX, N, IS_X, N, Y, Y, N, N, M_XA_MINU,0.U,N, N, N, Y, Y, CSR.N),
  AMOMAX_W-> List(Y, N, X, uopAMO_AG, IQT_INT, FU_MEM, RT_FIX, RT_FIX, RT_FIX, N, IS_X, N, Y, Y, N, N, M_XA_MAX, 0.U,N, N, N, Y, Y, CSR.N),
  AMOMAXU_W->List(Y, N, X, uopAMO_AG, IQT_INT, FU_MEM, RT_FIX, RT_FIX, RT_FIX, N, IS_X, N, Y, Y, N, N, M_XA_MAXU,0.U,N, N, N, Y, Y, CSR.N),

  AMOADD_D-> List(Y, N, X, uopAMO_AG, IQT_INT, FU_MEM, RT_FIX, RT_FIX, RT_FIX, N, IS_X, N, Y, Y, N, N, M_XA_ADD, 0.U,N, N, N, Y, Y, CSR.N),
  AMOXOR_D-> List(Y, N, X, uopAMO_AG, IQT_INT, FU_MEM, RT_FIX, RT_FIX, RT_FIX, N, IS_X, N, Y, Y, N, N, M_XA_XOR, 0.U,N, N, N, Y, Y, CSR.N),
  AMOSWAP_D->List(Y, N, X, uopAMO_AG, IQT_INT, FU_MEM, RT_FIX, RT_FIX, RT_FIX, N, IS_X, N, Y, Y, N, N, M_XA_SWAP,0.U,N, N, N, Y, Y, CSR.N),
  AMOAND_D-> List(Y, N, X, uopAMO_AG, IQT_INT, FU_MEM, RT_FIX, RT_FIX, RT_FIX, N, IS_X, N, Y, Y, N, N, M_XA_AND, 0.U,N, N, N, Y, Y, CSR.N),
  AMOOR_D -> List(Y, N, X, uopAMO_AG, IQT_INT, FU_MEM, RT_FIX, RT_FIX, RT_FIX, N, IS_X, N, Y, Y, N, N, M_XA_OR,  0.U,N, N, N, Y, Y, CSR.N),
  AMOMIN_D-> List(Y, N, X, uopAMO_AG, IQT_INT, FU_MEM, RT_FIX, RT_FIX, RT_FIX, N, IS_X, N, Y, Y, N, N, M_XA_MIN, 0.U,N, N, N, Y, Y, CSR.N),
  AMOMINU_D->List(Y, N, X, uopAMO_AG, IQT_INT, FU_MEM, RT_FIX, RT_FIX, RT_FIX, N, IS_X, N, Y, Y, N, N, M_XA_MINU,0.U,N, N, N, Y, Y, CSR.N),
  AMOMAX_D-> List(Y, N, X, uopAMO_AG, IQT_INT, FU_MEM, RT_FIX, RT_FIX, RT_FIX, N, IS_X, N, Y, Y, N, N, M_XA_MAX, 0.U,N, N, N, Y, Y, CSR.N),
  AMOMAXU_D->List(Y, N, X, uopAMO_AG, IQT_INT, FU_MEM, RT_FIX, RT_FIX, RT_FIX, N, IS_X, N, Y, Y, N, N, M_XA_MAXU,0.U,N, N, N, Y, Y, CSR.N),

  LR_W    -> List(Y, N, X, uopAMO_AG, IQT_INT, FU_MEM, RT_FIX, RT_FIX, RT_FIX, N, IS_X, N, Y, Y, N, N, M_XLR   , 0.U,N, N, N, Y, Y, CSR.N), // TODO optimize LR, SC
  LR_D    -> List(Y, N, X, uopAMO_AG, IQT_INT, FU_MEM, RT_FIX, RT_FIX, RT_FIX, N, IS_X, N, Y, Y, N, N, M_XLR   , 0.U,N, N, N, Y, Y, CSR.N), // note LR generates 2 micro-ops,
  SC_W    -> List(Y, N, X, uopAMO_AG, IQT_INT, FU_MEM, RT_FIX, RT_FIX, RT_FIX, N, IS_X, N, Y, Y, N, N, M_XSC   , 0.U,N, N, N, Y, Y, CSR.N), // one which isn't needed
  SC_D    -> List(Y, N, X, uopAMO_AG, IQT_INT, FU_MEM, RT_FIX, RT_FIX, RT_FIX, N, IS_X, N, Y, Y, N, N, M_XSC   , 0.U,N, N, N, Y, Y, CSR.N)
=======
  AMOADD_W-> List(Y, N, X, uopAMO_AG, IQT_MEM, FU_MEM, RT_FIX, RT_FIX, RT_FIX, N, IS_X, N, Y, Y, N, N, M_XA_ADD, 0.U,N, N, N, Y, Y, CSR.N), // TODO make AMOs higherperformance
  AMOXOR_W-> List(Y, N, X, uopAMO_AG, IQT_MEM, FU_MEM, RT_FIX, RT_FIX, RT_FIX, N, IS_X, N, Y, Y, N, N, M_XA_XOR, 0.U,N, N, N, Y, Y, CSR.N),
  AMOSWAP_W->List(Y, N, X, uopAMO_AG, IQT_MEM, FU_MEM, RT_FIX, RT_FIX, RT_FIX, N, IS_X, N, Y, Y, N, N, M_XA_SWAP,0.U,N, N, N, Y, Y, CSR.N),
  AMOAND_W-> List(Y, N, X, uopAMO_AG, IQT_MEM, FU_MEM, RT_FIX, RT_FIX, RT_FIX, N, IS_X, N, Y, Y, N, N, M_XA_AND, 0.U,N, N, N, Y, Y, CSR.N),
  AMOOR_W -> List(Y, N, X, uopAMO_AG, IQT_MEM, FU_MEM, RT_FIX, RT_FIX, RT_FIX, N, IS_X, N, Y, Y, N, N, M_XA_OR,  0.U,N, N, N, Y, Y, CSR.N),
  AMOMIN_W-> List(Y, N, X, uopAMO_AG, IQT_MEM, FU_MEM, RT_FIX, RT_FIX, RT_FIX, N, IS_X, N, Y, Y, N, N, M_XA_MIN, 0.U,N, N, N, Y, Y, CSR.N),
  AMOMINU_W->List(Y, N, X, uopAMO_AG, IQT_MEM, FU_MEM, RT_FIX, RT_FIX, RT_FIX, N, IS_X, N, Y, Y, N, N, M_XA_MINU,0.U,N, N, N, Y, Y, CSR.N),
  AMOMAX_W-> List(Y, N, X, uopAMO_AG, IQT_MEM, FU_MEM, RT_FIX, RT_FIX, RT_FIX, N, IS_X, N, Y, Y, N, N, M_XA_MAX, 0.U,N, N, N, Y, Y, CSR.N),
  AMOMAXU_W->List(Y, N, X, uopAMO_AG, IQT_MEM, FU_MEM, RT_FIX, RT_FIX, RT_FIX, N, IS_X, N, Y, Y, N, N, M_XA_MAXU,0.U,N, N, N, Y, Y, CSR.N),

  AMOADD_D-> List(Y, N, X, uopAMO_AG, IQT_MEM, FU_MEM, RT_FIX, RT_FIX, RT_FIX, N, IS_X, N, Y, Y, N, N, M_XA_ADD, 0.U,N, N, N, Y, Y, CSR.N),
  AMOXOR_D-> List(Y, N, X, uopAMO_AG, IQT_MEM, FU_MEM, RT_FIX, RT_FIX, RT_FIX, N, IS_X, N, Y, Y, N, N, M_XA_XOR, 0.U,N, N, N, Y, Y, CSR.N),
  AMOSWAP_D->List(Y, N, X, uopAMO_AG, IQT_MEM, FU_MEM, RT_FIX, RT_FIX, RT_FIX, N, IS_X, N, Y, Y, N, N, M_XA_SWAP,0.U,N, N, N, Y, Y, CSR.N),
  AMOAND_D-> List(Y, N, X, uopAMO_AG, IQT_MEM, FU_MEM, RT_FIX, RT_FIX, RT_FIX, N, IS_X, N, Y, Y, N, N, M_XA_AND, 0.U,N, N, N, Y, Y, CSR.N),
  AMOOR_D -> List(Y, N, X, uopAMO_AG, IQT_MEM, FU_MEM, RT_FIX, RT_FIX, RT_FIX, N, IS_X, N, Y, Y, N, N, M_XA_OR,  0.U,N, N, N, Y, Y, CSR.N),
  AMOMIN_D-> List(Y, N, X, uopAMO_AG, IQT_MEM, FU_MEM, RT_FIX, RT_FIX, RT_FIX, N, IS_X, N, Y, Y, N, N, M_XA_MIN, 0.U,N, N, N, Y, Y, CSR.N),
  AMOMINU_D->List(Y, N, X, uopAMO_AG, IQT_MEM, FU_MEM, RT_FIX, RT_FIX, RT_FIX, N, IS_X, N, Y, Y, N, N, M_XA_MINU,0.U,N, N, N, Y, Y, CSR.N),
  AMOMAX_D-> List(Y, N, X, uopAMO_AG, IQT_MEM, FU_MEM, RT_FIX, RT_FIX, RT_FIX, N, IS_X, N, Y, Y, N, N, M_XA_MAX, 0.U,N, N, N, Y, Y, CSR.N),
  AMOMAXU_D->List(Y, N, X, uopAMO_AG, IQT_MEM, FU_MEM, RT_FIX, RT_FIX, RT_FIX, N, IS_X, N, Y, Y, N, N, M_XA_MAXU,0.U,N, N, N, Y, Y, CSR.N),

  LR_W    -> List(Y, N, X, uopLD    , IQT_MEM, FU_MEM, RT_FIX, RT_FIX, RT_X  , N, IS_X, Y, N, N, N, N, M_XLR   , 0.U,N, N, N, Y, Y, CSR.N),
  LR_D    -> List(Y, N, X, uopLD    , IQT_MEM, FU_MEM, RT_FIX, RT_FIX, RT_X  , N, IS_X, Y, N, N, N, N, M_XLR   , 0.U,N, N, N, Y, Y, CSR.N),
  SC_W    -> List(Y, N, X, uopAMO_AG, IQT_MEM, FU_MEM, RT_FIX, RT_FIX, RT_FIX, N, IS_X, N, Y, Y, N, N, M_XSC   , 0.U,N, N, N, Y, Y, CSR.N),
  SC_D    -> List(Y, N, X, uopAMO_AG, IQT_MEM, FU_MEM, RT_FIX, RT_FIX, RT_FIX, N, IS_X, N, Y, Y, N, N, M_XSC   , 0.U,N, N, N, Y, Y, CSR.N)
>>>>>>> 96409013
  )
}

/**
 * FP Decode constants
 */
object FDecode extends DecodeConstants
{
  val table: Array[(BitPat, List[BitPat])] = Array(
            //                                                                  frs3_en                        wakeup_delay
            //                                                                  |  imm sel                     |    bypassable (aka, known/fixed latency)
            //                                                                  |  |     uses_ldq              |    |  is_br
            //    is val inst?                                  rs1 regtype     |  |     |  uses_stq           |    |  |
            //    |  is fp inst?                                |       rs2 type|  |     |  |  is_amo          |    |  |
            //    |  |  is dst single-prec?                     |       |       |  |     |  |  |  is_fence     |    |  |
            //    |  |  |  micro-opcode                         |       |       |  |     |  |  |  |  is_fencei |    |  |  is breakpoint or ecall
            //    |  |  |  |           iq_type  func    dst     |       |       |  |     |  |  |  |  |  mem    |    |  |  |  is unique? (clear pipeline for it)
            //    |  |  |  |           |        unit    regtype |       |       |  |     |  |  |  |  |  cmd    |    |  |  |  |  flush on commit
            //    |  |  |  |           |        |       |       |       |       |  |     |  |  |  |  |  |      |    |  |  |  |  |  csr cmd
<<<<<<< HEAD
  FLW     -> List(Y, Y, Y, uopLD     , IQT_INT, FU_MEM, RT_FLT, RT_FIX, RT_X  , N, IS_I, Y, N, N, N, N, M_XRD, 0.U, N, N, N, N, N, CSR.N),
  FLD     -> List(Y, Y, N, uopLD     , IQT_INT, FU_MEM, RT_FLT, RT_FIX, RT_X  , N, IS_I, Y, N, N, N, N, M_XRD, 0.U, N, N, N, N, N, CSR.N),
  FSW     -> List(Y, Y, Y, uopSTA    , IQT_IFP,FU_F2IMEM,RT_X , RT_FIX, RT_FLT, N, IS_S, N, Y, N, N, N, M_XWR, 0.U, N, N, N, N, N, CSR.N), // sort of a lie; broken into two micro-ops
  FSD     -> List(Y, Y, N, uopSTA    , IQT_IFP,FU_F2IMEM,RT_X , RT_FIX, RT_FLT, N, IS_S, N, Y, N, N, N, M_XWR, 0.U, N, N, N, N, N, CSR.N),
=======
  FLW     -> List(Y, Y, Y, uopLD     , IQT_MEM, FU_MEM, RT_FLT, RT_FIX, RT_X  , N, IS_I, Y, N, N, N, N, M_XRD, 0.U, N, N, N, N, N, CSR.N),
  FLD     -> List(Y, Y, N, uopLD     , IQT_MEM, FU_MEM, RT_FLT, RT_FIX, RT_X  , N, IS_I, Y, N, N, N, N, M_XRD, 0.U, N, N, N, N, N, CSR.N),
  FSW     -> List(Y, Y, Y, uopSTA    , IQT_MFP,FU_F2IMEM,RT_X , RT_FIX, RT_FLT, N, IS_S, N, Y, N, N, N, M_XWR, 0.U, N, N, N, N, N, CSR.N), // sort of a lie; broken into two micro-ops
  FSD     -> List(Y, Y, N, uopSTA    , IQT_MFP,FU_F2IMEM,RT_X , RT_FIX, RT_FLT, N, IS_S, N, Y, N, N, N, M_XWR, 0.U, N, N, N, N, N, CSR.N),
>>>>>>> 96409013

  FCLASS_S-> List(Y, Y, Y, uopFCLASS_S,IQT_FP , FU_F2I, RT_FIX, RT_FLT, RT_X  , N, IS_I, N, N, N, N, N, M_X  , 0.U, N, N, N, N, N, CSR.N),
  FCLASS_D-> List(Y, Y, N, uopFCLASS_D,IQT_FP , FU_F2I, RT_FIX, RT_FLT, RT_X  , N, IS_I, N, N, N, N, N, M_X  , 0.U, N, N, N, N, N, CSR.N),

  FMV_S_X -> List(Y, Y, Y, uopFMV_S_X, IQT_INT, FU_I2F, RT_FLT, RT_FIX, RT_X  , N, IS_I, N, N, N, N, N, M_X  , 0.U, N, N, N, N, N, CSR.N),
  FMV_D_X -> List(Y, Y, N, uopFMV_D_X, IQT_INT, FU_I2F, RT_FLT, RT_FIX, RT_X  , N, IS_I, N, N, N, N, N, M_X  , 0.U, N, N, N, N, N, CSR.N),
  FMV_X_S -> List(Y, Y, Y, uopFMV_X_S, IQT_FP , FU_F2I, RT_FIX, RT_FLT, RT_X  , N, IS_I, N, N, N, N, N, M_X  , 0.U, N, N, N, N, N, CSR.N),
  FMV_X_D -> List(Y, Y, N, uopFMV_X_D, IQT_FP , FU_F2I, RT_FIX, RT_FLT, RT_X  , N, IS_I, N, N, N, N, N, M_X  , 0.U, N, N, N, N, N, CSR.N),

  FSGNJ_S -> List(Y, Y, Y, uopFSGNJ_S, IQT_FP , FU_FPU, RT_FLT, RT_FLT, RT_FLT, N, IS_X, N, N, N, N, N, M_X  , 0.U, N, N, N, N, N, CSR.N),
  FSGNJ_D -> List(Y, Y, N, uopFSGNJ_D, IQT_FP , FU_FPU, RT_FLT, RT_FLT, RT_FLT, N, IS_X, N, N, N, N, N, M_X  , 0.U, N, N, N, N, N, CSR.N),
  FSGNJX_S-> List(Y, Y, Y, uopFSGNJ_S, IQT_FP , FU_FPU, RT_FLT, RT_FLT, RT_FLT, N, IS_X, N, N, N, N, N, M_X  , 0.U, N, N, N, N, N, CSR.N),
  FSGNJX_D-> List(Y, Y, N, uopFSGNJ_D, IQT_FP , FU_FPU, RT_FLT, RT_FLT, RT_FLT, N, IS_X, N, N, N, N, N, M_X  , 0.U, N, N, N, N, N, CSR.N),
  FSGNJN_S-> List(Y, Y, Y, uopFSGNJ_S, IQT_FP , FU_FPU, RT_FLT, RT_FLT, RT_FLT, N, IS_X, N, N, N, N, N, M_X  , 0.U, N, N, N, N, N, CSR.N),
  FSGNJN_D-> List(Y, Y, N, uopFSGNJ_D, IQT_FP , FU_FPU, RT_FLT, RT_FLT, RT_FLT, N, IS_X, N, N, N, N, N, M_X  , 0.U, N, N, N, N, N, CSR.N),

  // FP to FP
  FCVT_S_D-> List(Y, Y, Y, uopFCVT_S_D,IQT_FP , FU_FPU, RT_FLT, RT_FLT, RT_X  , N, IS_I, N, N, N, N, N, M_X  , 0.U, N, N, N, N, N, CSR.N),
  FCVT_D_S-> List(Y, Y, N, uopFCVT_D_S,IQT_FP , FU_FPU, RT_FLT, RT_FLT, RT_X  , N, IS_I, N, N, N, N, N, M_X  , 0.U, N, N, N, N, N, CSR.N),

  // Int to FP
  FCVT_S_W-> List(Y, Y, Y, uopFCVT_S_X, IQT_INT,FU_I2F, RT_FLT, RT_FIX, RT_X  , N, IS_I, N, N, N, N, N, M_X  , 0.U, N, N, N, N, N, CSR.N),
  FCVT_S_WU->List(Y, Y, Y, uopFCVT_S_X, IQT_INT,FU_I2F, RT_FLT, RT_FIX, RT_X  , N, IS_I, N, N, N, N, N, M_X  , 0.U, N, N, N, N, N, CSR.N),
  FCVT_S_L-> List(Y, Y, Y, uopFCVT_S_X, IQT_INT,FU_I2F, RT_FLT, RT_FIX, RT_X  , N, IS_I, N, N, N, N, N, M_X  , 0.U, N, N, N, N, N, CSR.N),
  FCVT_S_LU->List(Y, Y, Y, uopFCVT_S_X, IQT_INT,FU_I2F, RT_FLT, RT_FIX, RT_X  , N, IS_I, N, N, N, N, N, M_X  , 0.U, N, N, N, N, N, CSR.N),

  FCVT_D_W-> List(Y, Y, N, uopFCVT_D_X, IQT_INT,FU_I2F, RT_FLT, RT_FIX, RT_X  , N, IS_I, N, N, N, N, N, M_X  , 0.U, N, N, N, N, N, CSR.N),
  FCVT_D_WU->List(Y, Y, N, uopFCVT_D_X, IQT_INT,FU_I2F, RT_FLT, RT_FIX, RT_X  , N, IS_I, N, N, N, N, N, M_X  , 0.U, N, N, N, N, N, CSR.N),
  FCVT_D_L-> List(Y, Y, N, uopFCVT_D_X, IQT_INT,FU_I2F, RT_FLT, RT_FIX, RT_X  , N, IS_I, N, N, N, N, N, M_X  , 0.U, N, N, N, N, N, CSR.N),
  FCVT_D_LU->List(Y, Y, N, uopFCVT_D_X, IQT_INT,FU_I2F, RT_FLT, RT_FIX, RT_X  , N, IS_I, N, N, N, N, N, M_X  , 0.U, N, N, N, N, N, CSR.N),

  // FP to Int
  FCVT_W_S-> List(Y, Y, Y, uopFCVT_X_S, IQT_FP, FU_F2I, RT_FIX, RT_FLT, RT_X  , N, IS_I, N, N, N, N, N, M_X  , 0.U, N, N, N, N, N, CSR.N),
  FCVT_WU_S->List(Y, Y, Y, uopFCVT_X_S, IQT_FP, FU_F2I, RT_FIX, RT_FLT, RT_X  , N, IS_I, N, N, N, N, N, M_X  , 0.U, N, N, N, N, N, CSR.N),
  FCVT_L_S-> List(Y, Y, Y, uopFCVT_X_S, IQT_FP, FU_F2I, RT_FIX, RT_FLT, RT_X  , N, IS_I, N, N, N, N, N, M_X  , 0.U, N, N, N, N, N, CSR.N),
  FCVT_LU_S->List(Y, Y, Y, uopFCVT_X_S, IQT_FP, FU_F2I, RT_FIX, RT_FLT, RT_X  , N, IS_I, N, N, N, N, N, M_X  , 0.U, N, N, N, N, N, CSR.N),

  FCVT_W_D-> List(Y, Y, N, uopFCVT_X_D, IQT_FP, FU_F2I, RT_FIX, RT_FLT, RT_X  , N, IS_I, N, N, N, N, N, M_X  , 0.U, N, N, N, N, N, CSR.N),
  FCVT_WU_D->List(Y, Y, N, uopFCVT_X_D, IQT_FP, FU_F2I, RT_FIX, RT_FLT, RT_X  , N, IS_I, N, N, N, N, N, M_X  , 0.U, N, N, N, N, N, CSR.N),
  FCVT_L_D-> List(Y, Y, N, uopFCVT_X_D, IQT_FP, FU_F2I, RT_FIX, RT_FLT, RT_X  , N, IS_I, N, N, N, N, N, M_X  , 0.U, N, N, N, N, N, CSR.N),
  FCVT_LU_D->List(Y, Y, N, uopFCVT_X_D, IQT_FP, FU_F2I, RT_FIX, RT_FLT, RT_X  , N, IS_I, N, N, N, N, N, M_X  , 0.U, N, N, N, N, N, CSR.N),

  // "fp_single" is used for wb_data formatting (and debugging)
  FEQ_S    ->List(Y, Y, Y, uopCMPR_S , IQT_FP,  FU_F2I, RT_FIX, RT_FLT, RT_FLT, N, IS_X, N, N, N, N, N, M_X  , 0.U, N, N, N, N, N, CSR.N),
  FLT_S    ->List(Y, Y, Y, uopCMPR_S , IQT_FP,  FU_F2I, RT_FIX, RT_FLT, RT_FLT, N, IS_X, N, N, N, N, N, M_X  , 0.U, N, N, N, N, N, CSR.N),
  FLE_S    ->List(Y, Y, Y, uopCMPR_S , IQT_FP,  FU_F2I, RT_FIX, RT_FLT, RT_FLT, N, IS_X, N, N, N, N, N, M_X  , 0.U, N, N, N, N, N, CSR.N),

  FEQ_D    ->List(Y, Y, N, uopCMPR_D , IQT_FP,  FU_F2I, RT_FIX, RT_FLT, RT_FLT, N, IS_X, N, N, N, N, N, M_X  , 0.U, N, N, N, N, N, CSR.N),
  FLT_D    ->List(Y, Y, N, uopCMPR_D , IQT_FP,  FU_F2I, RT_FIX, RT_FLT, RT_FLT, N, IS_X, N, N, N, N, N, M_X  , 0.U, N, N, N, N, N, CSR.N),
  FLE_D    ->List(Y, Y, N, uopCMPR_D , IQT_FP,  FU_F2I, RT_FIX, RT_FLT, RT_FLT, N, IS_X, N, N, N, N, N, M_X  , 0.U, N, N, N, N, N, CSR.N),

  FMIN_S   ->List(Y, Y, Y,uopFMINMAX_S,IQT_FP,  FU_FPU, RT_FLT, RT_FLT, RT_FLT, N, IS_X, N, N, N, N, N, M_X  , 0.U, N, N, N, N, N, CSR.N),
  FMAX_S   ->List(Y, Y, Y,uopFMINMAX_S,IQT_FP,  FU_FPU, RT_FLT, RT_FLT, RT_FLT, N, IS_X, N, N, N, N, N, M_X  , 0.U, N, N, N, N, N, CSR.N),
  FMIN_D   ->List(Y, Y, N,uopFMINMAX_D,IQT_FP,  FU_FPU, RT_FLT, RT_FLT, RT_FLT, N, IS_X, N, N, N, N, N, M_X  , 0.U, N, N, N, N, N, CSR.N),
  FMAX_D   ->List(Y, Y, N,uopFMINMAX_D,IQT_FP,  FU_FPU, RT_FLT, RT_FLT, RT_FLT, N, IS_X, N, N, N, N, N, M_X  , 0.U, N, N, N, N, N, CSR.N),

  FADD_S   ->List(Y, Y, Y, uopFADD_S , IQT_FP,  FU_FPU, RT_FLT, RT_FLT, RT_FLT, N, IS_X, N, N, N, N, N, M_X  , 0.U, N, N, N, N, N, CSR.N),
  FSUB_S   ->List(Y, Y, Y, uopFSUB_S , IQT_FP,  FU_FPU, RT_FLT, RT_FLT, RT_FLT, N, IS_X, N, N, N, N, N, M_X  , 0.U, N, N, N, N, N, CSR.N),
  FMUL_S   ->List(Y, Y, Y, uopFMUL_S , IQT_FP,  FU_FPU, RT_FLT, RT_FLT, RT_FLT, N, IS_X, N, N, N, N, N, M_X  , 0.U, N, N, N, N, N, CSR.N),
  FADD_D   ->List(Y, Y, N, uopFADD_D , IQT_FP,  FU_FPU, RT_FLT, RT_FLT, RT_FLT, N, IS_X, N, N, N, N, N, M_X  , 0.U, N, N, N, N, N, CSR.N),
  FSUB_D   ->List(Y, Y, N, uopFSUB_D , IQT_FP,  FU_FPU, RT_FLT, RT_FLT, RT_FLT, N, IS_X, N, N, N, N, N, M_X  , 0.U, N, N, N, N, N, CSR.N),
  FMUL_D   ->List(Y, Y, N, uopFMUL_D , IQT_FP,  FU_FPU, RT_FLT, RT_FLT, RT_FLT, N, IS_X, N, N, N, N, N, M_X  , 0.U, N, N, N, N, N, CSR.N),

  FMADD_S  ->List(Y, Y, Y, uopFMADD_S, IQT_FP,  FU_FPU, RT_FLT, RT_FLT, RT_FLT, Y, IS_X, N, N, N, N, N, M_X  , 0.U, N, N, N, N, N, CSR.N),
  FMSUB_S  ->List(Y, Y, Y, uopFMSUB_S, IQT_FP,  FU_FPU, RT_FLT, RT_FLT, RT_FLT, Y, IS_X, N, N, N, N, N, M_X  , 0.U, N, N, N, N, N, CSR.N),
  FNMADD_S ->List(Y, Y, Y, uopFNMADD_S,IQT_FP,  FU_FPU, RT_FLT, RT_FLT, RT_FLT, Y, IS_X, N, N, N, N, N, M_X  , 0.U, N, N, N, N, N, CSR.N),
  FNMSUB_S ->List(Y, Y, Y, uopFNMSUB_S,IQT_FP,  FU_FPU, RT_FLT, RT_FLT, RT_FLT, Y, IS_X, N, N, N, N, N, M_X  , 0.U, N, N, N, N, N, CSR.N),
  FMADD_D  ->List(Y, Y, N, uopFMADD_D, IQT_FP,  FU_FPU, RT_FLT, RT_FLT, RT_FLT, Y, IS_X, N, N, N, N, N, M_X  , 0.U, N, N, N, N, N, CSR.N),
  FMSUB_D  ->List(Y, Y, N, uopFMSUB_D, IQT_FP,  FU_FPU, RT_FLT, RT_FLT, RT_FLT, Y, IS_X, N, N, N, N, N, M_X  , 0.U, N, N, N, N, N, CSR.N),
  FNMADD_D ->List(Y, Y, N, uopFNMADD_D,IQT_FP,  FU_FPU, RT_FLT, RT_FLT, RT_FLT, Y, IS_X, N, N, N, N, N, M_X  , 0.U, N, N, N, N, N, CSR.N),
  FNMSUB_D ->List(Y, Y, N, uopFNMSUB_D,IQT_FP,  FU_FPU, RT_FLT, RT_FLT, RT_FLT, Y, IS_X, N, N, N, N, N, M_X  , 0.U, N, N, N, N, N, CSR.N)
  )
}

/**
 * FP Divide SquareRoot Constants
 */
object FDivSqrtDecode extends DecodeConstants
{
  val table: Array[(BitPat, List[BitPat])] = Array(
            //                                                                  frs3_en                        wakeup_delay
            //                                                                  |  imm sel                     |    bypassable (aka, known/fixed latency)
            //                                                                  |  |     uses_ldq              |    |  is_br
            //     is val inst?                                 rs1 regtype     |  |     |  uses_stq           |    |  |
            //     |  is fp inst?                               |       rs2 type|  |     |  |  is_amo          |    |  |
            //     |  |  is dst single-prec?                    |       |       |  |     |  |  |  is_fence     |    |  |
            //     |  |  |  micro-opcode                        |       |       |  |     |  |  |  |  is_fencei |    |  |  is breakpoint or ecall
            //     |  |  |  |           iq-type func    dst     |       |       |  |     |  |  |  |  |  mem    |    |  |  |  is unique? (clear pipeline for it)
            //     |  |  |  |           |       unit    regtype |       |       |  |     |  |  |  |  |  cmd    |    |  |  |  |  flush on commit
            //     |  |  |  |           |       |       |       |       |       |  |     |  |  |  |  |  |      |    |  |  |  |  |  csr cmd
  FDIV_S    ->List(Y, Y, Y, uopFDIV_S , IQT_FP, FU_FDV, RT_FLT, RT_FLT, RT_FLT, N, IS_X, N, N, N, N, N, M_X  , 0.U, N, N, N, N, N, CSR.N),
  FDIV_D    ->List(Y, Y, N, uopFDIV_D , IQT_FP, FU_FDV, RT_FLT, RT_FLT, RT_FLT, N, IS_X, N, N, N, N, N, M_X  , 0.U, N, N, N, N, N, CSR.N),
  FSQRT_S   ->List(Y, Y, Y, uopFSQRT_S, IQT_FP, FU_FDV, RT_FLT, RT_FLT, RT_X  , N, IS_X, N, N, N, N, N, M_X  , 0.U, N, N, N, N, N, CSR.N),
  FSQRT_D   ->List(Y, Y, N, uopFSQRT_D, IQT_FP, FU_FDV, RT_FLT, RT_FLT, RT_X  , N, IS_X, N, N, N, N, N, M_X  , 0.U, N, N, N, N, N, CSR.N)
  )
}
//scalastyle:on

/**
 * RoCC initial decode
 */
object RoCCDecode extends DecodeConstants
{
  // Note: We use FU_CSR since CSR instructions cannot co-execute with RoCC instructions
                       //                                                                   frs3_en                        wakeup_delay
                       //     is val inst?                                                  |  imm sel                     |    bypassable (aka, known/fixed latency)
                       //     |  is fp inst?                                                |  |     uses_ldq              |    |  is_br
                       //     |  |  is single-prec                          rs1 regtype     |  |     |  uses_stq           |    |  |
                       //     |  |  |                                       |       rs2 type|  |     |  |  is_amo          |    |  |
                       //     |  |  |  micro-code           func unit       |       |       |  |     |  |  |  is_fence     |    |  |
                       //     |  |  |  |           iq-type  |               |       |       |  |     |  |  |  |  is_fencei |    |  |  is breakpoint or ecall?
                       //     |  |  |  |           |        |       dst     |       |       |  |     |  |  |  |  |  mem    |    |  |  |  is unique? (clear pipeline for it)
                       //     |  |  |  |           |        |       regtype |       |       |  |     |  |  |  |  |  cmd    |    |  |  |  |  flush on commit
                       //     |  |  |  |           |        |       |       |       |       |  |     |  |  |  |  |  |      |    |  |  |  |  |  csr cmd
                       //     |  |  |  |           |        |       |       |       |       |  |     |  |  |  |  |  |      |    |  |  |  |  |  |
  val table: Array[(BitPat, List[BitPat])] = Array(//       |       |       |       |       |  |     |  |  |  |  |  |      |    |  |  |  |  |  |
    CUSTOM0            ->List(Y, N, X, uopROCC   , IQT_INT, FU_CSR, RT_X  , RT_X  , RT_X  , N, IS_X, N, N, N, N, N, M_X  , 0.U, N, N, N, N, N, CSR.N),
    CUSTOM0_RS1        ->List(Y, N, X, uopROCC   , IQT_INT, FU_CSR, RT_X  , RT_FIX, RT_X  , N, IS_X, N, N, N, N, N, M_X  , 0.U, N, N, N, N, N, CSR.N),
    CUSTOM0_RS1_RS2    ->List(Y, N, X, uopROCC   , IQT_INT, FU_CSR, RT_X  , RT_FIX, RT_FIX, N, IS_X, N, N, N, N, N, M_X  , 0.U, N, N, N, N, N, CSR.N),
    CUSTOM0_RD         ->List(Y, N, X, uopROCC   , IQT_INT, FU_CSR, RT_FIX, RT_X  , RT_X  , N, IS_X, N, N, N, N, N, M_X  , 0.U, N, N, N, N, N, CSR.N),
    CUSTOM0_RD_RS1     ->List(Y, N, X, uopROCC   , IQT_INT, FU_CSR, RT_FIX, RT_FIX, RT_X  , N, IS_X, N, N, N, N, N, M_X  , 0.U, N, N, N, N, N, CSR.N),
    CUSTOM0_RD_RS1_RS2 ->List(Y, N, X, uopROCC   , IQT_INT, FU_CSR, RT_FIX, RT_FIX, RT_FIX, N, IS_X, N, N, N, N, N, M_X  , 0.U, N, N, N, N, N, CSR.N),
    CUSTOM1            ->List(Y, N, X, uopROCC   , IQT_INT, FU_CSR, RT_X  , RT_X  , RT_X  , N, IS_X, N, N, N, N, N, M_X  , 0.U, N, N, N, N, N, CSR.N),
    CUSTOM1_RS1        ->List(Y, N, X, uopROCC   , IQT_INT, FU_CSR, RT_X  , RT_FIX, RT_X  , N, IS_X, N, N, N, N, N, M_X  , 0.U, N, N, N, N, N, CSR.N),
    CUSTOM1_RS1_RS2    ->List(Y, N, X, uopROCC   , IQT_INT, FU_CSR, RT_X  , RT_FIX, RT_FIX, N, IS_X, N, N, N, N, N, M_X  , 0.U, N, N, N, N, N, CSR.N),
    CUSTOM1_RD         ->List(Y, N, X, uopROCC   , IQT_INT, FU_CSR, RT_FIX, RT_X  , RT_X  , N, IS_X, N, N, N, N, N, M_X  , 0.U, N, N, N, N, N, CSR.N),
    CUSTOM1_RD_RS1     ->List(Y, N, X, uopROCC   , IQT_INT, FU_CSR, RT_FIX, RT_FIX, RT_X  , N, IS_X, N, N, N, N, N, M_X  , 0.U, N, N, N, N, N, CSR.N),
    CUSTOM1_RD_RS1_RS2 ->List(Y, N, X, uopROCC   , IQT_INT, FU_CSR, RT_FIX, RT_FIX, RT_FIX, N, IS_X, N, N, N, N, N, M_X  , 0.U, N, N, N, N, N, CSR.N),
    CUSTOM2            ->List(Y, N, X, uopROCC   , IQT_INT, FU_CSR, RT_X  , RT_X  , RT_X  , N, IS_X, N, N, N, N, N, M_X  , 0.U, N, N, N, N, N, CSR.N),
    CUSTOM2_RS1        ->List(Y, N, X, uopROCC   , IQT_INT, FU_CSR, RT_X  , RT_FIX, RT_X  , N, IS_X, N, N, N, N, N, M_X  , 0.U, N, N, N, N, N, CSR.N),
    CUSTOM2_RS1_RS2    ->List(Y, N, X, uopROCC   , IQT_INT, FU_CSR, RT_X  , RT_FIX, RT_FIX, N, IS_X, N, N, N, N, N, M_X  , 0.U, N, N, N, N, N, CSR.N),
    CUSTOM2_RD         ->List(Y, N, X, uopROCC   , IQT_INT, FU_CSR, RT_FIX, RT_X  , RT_X  , N, IS_X, N, N, N, N, N, M_X  , 0.U, N, N, N, N, N, CSR.N),
    CUSTOM2_RD_RS1     ->List(Y, N, X, uopROCC   , IQT_INT, FU_CSR, RT_FIX, RT_FIX, RT_X  , N, IS_X, N, N, N, N, N, M_X  , 0.U, N, N, N, N, N, CSR.N),
    CUSTOM2_RD_RS1_RS2 ->List(Y, N, X, uopROCC   , IQT_INT, FU_CSR, RT_FIX, RT_FIX, RT_FIX, N, IS_X, N, N, N, N, N, M_X  , 0.U, N, N, N, N, N, CSR.N),
    CUSTOM3            ->List(Y, N, X, uopROCC   , IQT_INT, FU_CSR, RT_X  , RT_X  , RT_X  , N, IS_X, N, N, N, N, N, M_X  , 0.U, N, N, N, N, N, CSR.N),
    CUSTOM3_RS1        ->List(Y, N, X, uopROCC   , IQT_INT, FU_CSR, RT_X  , RT_FIX, RT_X  , N, IS_X, N, N, N, N, N, M_X  , 0.U, N, N, N, N, N, CSR.N),
    CUSTOM3_RS1_RS2    ->List(Y, N, X, uopROCC   , IQT_INT, FU_CSR, RT_X  , RT_FIX, RT_FIX, N, IS_X, N, N, N, N, N, M_X  , 0.U, N, N, N, N, N, CSR.N),
    CUSTOM3_RD         ->List(Y, N, X, uopROCC   , IQT_INT, FU_CSR, RT_FIX, RT_X  , RT_X  , N, IS_X, N, N, N, N, N, M_X  , 0.U, N, N, N, N, N, CSR.N),
    CUSTOM3_RD_RS1     ->List(Y, N, X, uopROCC   , IQT_INT, FU_CSR, RT_FIX, RT_FIX, RT_X  , N, IS_X, N, N, N, N, N, M_X  , 0.U, N, N, N, N, N, CSR.N),
    CUSTOM3_RD_RS1_RS2 ->List(Y, N, X, uopROCC   , IQT_INT, FU_CSR, RT_FIX, RT_FIX, RT_FIX, N, IS_X, N, N, N, N, N, M_X  , 0.U, N, N, N, N, N, CSR.N)
  )
}





/**
 * IO bundle for the Decode unit
 */
class DecodeUnitIo(implicit p: Parameters) extends BoomBundle
{
  val enq = new Bundle { val uop = Input(new MicroOp()) }
  val deq = new Bundle { val uop = Output(new MicroOp()) }

  // from CSRFile
  val status = Input(new freechips.rocketchip.rocket.MStatus())
  val csr_decode = Flipped(new freechips.rocketchip.rocket.CSRDecodeIO)
  val interrupt = Input(Bool())
  val interrupt_cause = Input(UInt(xLen.W))
}

/**
 * Decode unit that takes in a single instruction and generates a MicroOp.
 */
class DecodeUnit(implicit p: Parameters) extends BoomModule
  with freechips.rocketchip.rocket.constants.MemoryOpConstants
{
  val io = IO(new DecodeUnitIo)

  val uop = Wire(new MicroOp())
  uop := io.enq.uop

  var decode_table = XDecode.table
  if (usingFPU) decode_table ++= FDecode.table
  if (usingFPU && usingFDivSqrt) decode_table ++= FDivSqrtDecode.table
  if (usingRoCC) decode_table ++= RoCCDecode.table
  decode_table ++= (if (xLen == 64) X64Decode.table else X32Decode.table)

  val inst = uop.inst

  val cs = Wire(new CtrlSigs()).decode(inst, decode_table)

  // Exception Handling
  io.csr_decode.csr := inst(31,20)
  val csr_en = cs.csr_cmd.isOneOf(CSR.S, CSR.C, CSR.W)
  val csr_ren = cs.csr_cmd.isOneOf(CSR.S, CSR.C) && uop.lrs1 === 0.U
  val system_insn = cs.csr_cmd === CSR.I
  val sfence = cs.uopc === uopSFENCE

  val cs_legal = cs.legal
//   dontTouch(cs_legal)

  val id_illegal_insn = !cs_legal ||
    cs.fp_val && io.csr_decode.fp_illegal || // TODO check for illegal rm mode: (io.fpu.illegal_rm)
    cs.rocc && io.csr_decode.rocc_illegal ||
    cs.is_amo && !io.status.isa('a'-'a')  ||
    (cs.fp_val && !cs.fp_single) && !io.status.isa('d'-'a') ||
    csr_en && (io.csr_decode.read_illegal || !csr_ren && io.csr_decode.write_illegal) ||
    ((sfence || system_insn) && io.csr_decode.system_illegal)

//     cs.div && !csr.io.status.isa('m'-'a') || TODO check for illegal div instructions

  def checkExceptions(x: Seq[(Bool, UInt)]) =
    (x.map(_._1).reduce(_||_), PriorityMux(x))

  val (xcpt_valid, xcpt_cause) = checkExceptions(List(
<<<<<<< HEAD
    (io.interrupt,     io.interrupt_cause),
    (uop.bp_debug_if,  (CSR.debugTriggerCause).U),
    (uop.bp_xcpt_if,   (Causes.breakpoint).U),
    (uop.replay_if,    MINI_EXCEPTION_REPLAY),
    (uop.xcpt_pf_if,   (Causes.fetch_page_fault).U),
    (uop.xcpt_ae_if,   (Causes.fetch_access).U),
    (id_illegal_insn,  (Causes.illegal_instruction).U)))
=======
    (io.interrupt && !io.enq.uop.is_sfb, io.interrupt_cause),  // Disallow interrupts while we are handling a SFB
    (uop.bp_debug_if,                    (CSR.debugTriggerCause).U),
    (uop.bp_xcpt_if,                     (Causes.breakpoint).U),
    (uop.xcpt_pf_if,                     (Causes.fetch_page_fault).U),
    (uop.xcpt_ae_if,                     (Causes.fetch_access).U),
    (id_illegal_insn,                    (Causes.illegal_instruction).U)))
>>>>>>> 96409013

  uop.exception := xcpt_valid
  uop.exc_cause := xcpt_cause

  //-------------------------------------------------------------

  uop.uopc       := cs.uopc
  uop.iq_type    := cs.iq_type
  uop.fu_code    := cs.fu_code

  // x-registers placed in 0-31, f-registers placed in 32-63.
  // This allows us to straight-up compare register specifiers and not need to
  // verify the rtypes (e.g., bypassing in rename).
  uop.ldst       := inst(RD_MSB,RD_LSB)
  uop.lrs1       := inst(RS1_MSB,RS1_LSB)
  uop.lrs2       := inst(RS2_MSB,RS2_LSB)
  uop.lrs3       := inst(RS3_MSB,RS3_LSB)

  uop.ldst_val   := cs.dst_type =/= RT_X && !(uop.ldst === 0.U && uop.dst_rtype === RT_FIX)
  uop.dst_rtype  := cs.dst_type
  uop.lrs1_rtype := cs.rs1_type
  uop.lrs2_rtype := cs.rs2_type
  uop.frs3_en    := cs.frs3_en

  uop.ldst_is_rs1 := uop.is_sfb_shadow
  // SFB optimization
  when (uop.is_sfb_shadow && cs.rs2_type === RT_X) {
    uop.lrs2_rtype  := RT_FIX
    uop.lrs2        := inst(RD_MSB,RD_LSB)
    uop.ldst_is_rs1 := false.B
  } .elsewhen (uop.is_sfb_shadow && cs.uopc === uopADD && inst(RS1_MSB,RS1_LSB) === 0.U) {
    uop.uopc        := uopMOV
    uop.lrs1        := inst(RD_MSB, RD_LSB)
    uop.ldst_is_rs1 := true.B
  }
  when (uop.is_sfb_br) {
    uop.fu_code := FU_JMP
  }


  uop.fp_val     := cs.fp_val
  uop.fp_single  := cs.fp_single // TODO use this signal instead of the FPU decode's table signal?

  uop.mem_cmd    := cs.mem_cmd
  uop.mem_size   := Mux(cs.mem_cmd.isOneOf(M_SFENCE, M_FLUSH_ALL), Cat(uop.lrs2 =/= 0.U, uop.lrs1 =/= 0.U), inst(13,12))
  uop.mem_signed := !inst(14)
  uop.uses_ldq   := cs.uses_ldq
  uop.uses_stq   := cs.uses_stq
  uop.is_amo     := cs.is_amo
  uop.is_fence   := cs.is_fence
  uop.is_fencei  := cs.is_fencei
  uop.is_sys_pc2epc   := cs.is_sys_pc2epc
  uop.is_unique  := cs.inst_unique
  uop.flush_on_commit := cs.flush_on_commit || (csr_en && !csr_ren && io.csr_decode.write_flush)

  uop.bypassable   := cs.bypassable

  //-------------------------------------------------------------
  // immediates

  // repackage the immediate, and then pass the fewest number of bits around
  val di24_20 = Mux(cs.imm_sel === IS_B || cs.imm_sel === IS_S, inst(11,7), inst(24,20))
  uop.imm_packed := Cat(inst(31,25), di24_20, inst(19,12))

  //-------------------------------------------------------------

  uop.is_br          := cs.is_br
  uop.is_jal         := (uop.uopc === uopJAL)
  uop.is_jalr        := (uop.uopc === uopJALR)
  // uop.is_jump        := cs.is_jal || (uop.uopc === uopJALR)
  // uop.is_ret         := (uop.uopc === uopJALR) &&
  //                       (uop.ldst === X0) &&
  //                       (uop.lrs1 === RA)
  // uop.is_call        := (uop.uopc === uopJALR || uop.uopc === uopJAL) &&
  //                       (uop.ldst === RA)

  //-------------------------------------------------------------

  io.deq.uop := uop
}

/**
 * Smaller Decode unit for the Frontend to decode different
 * branches.
 * Accepts EXPANDED RVC instructions
  */

class BranchDecodeSignals(implicit p: Parameters) extends BoomBundle
{
  val is_ret   = Bool()
  val is_call  = Bool()
  val target   = UInt(vaddrBitsExtended.W)
  val cfi_type = UInt(CFI_SZ.W)


  // Is this branch a short forwards jump?
  val sfb_offset = Valid(UInt(log2Ceil(icBlockBytes).W))
  // Is this instruction allowed to be inside a sfb?
  val shadowable = Bool()
}

class BranchDecode(implicit p: Parameters) extends BoomModule
{
  val io = IO(new Bundle {
    val inst    = Input(UInt(32.W))
    val pc      = Input(UInt(vaddrBitsExtended.W))
<<<<<<< HEAD
    val is_ret  = Output(Bool())
    val is_call = Output(Bool())
    val target = Output(UInt(vaddrBitsExtended.W))
    val cfi_type = Output(UInt(CFI_SZ.W))
=======

    val out = Output(new BranchDecodeSignals)
>>>>>>> 96409013
  })

  val bpd_csignals =
    freechips.rocketchip.rocket.DecodeLogic(io.inst,
                  List[BitPat](N, N, N, N, X),
////                               is br?
////                               |  is jal?
////                               |  |  is jalr?
////                               |  |  |
////                               |  |  |  shadowable
////                               |  |  |  |  has_rs2
////                               |  |  |  |  |
            Array[(BitPat, List[BitPat])](
               JAL         -> List(N, Y, N, N, X),
               JALR        -> List(N, N, Y, N, X),
               BEQ         -> List(Y, N, N, N, X),
               BNE         -> List(Y, N, N, N, X),
               BGE         -> List(Y, N, N, N, X),
               BGEU        -> List(Y, N, N, N, X),
               BLT         -> List(Y, N, N, N, X),
               BLTU        -> List(Y, N, N, N, X),

               SLLI        -> List(N, N, N, Y, N),
               SRLI        -> List(N, N, N, Y, N),
               SRAI        -> List(N, N, N, Y, N),

               ADDIW       -> List(N, N, N, Y, N),
               SLLIW       -> List(N, N, N, Y, N),
               SRAIW       -> List(N, N, N, Y, N),
               SRLIW       -> List(N, N, N, Y, N),

               ADDW        -> List(N, N, N, Y, Y),
               SUBW        -> List(N, N, N, Y, Y),
               SLLW        -> List(N, N, N, Y, Y),
               SRAW        -> List(N, N, N, Y, Y),
               SRLW        -> List(N, N, N, Y, Y),

               LUI         -> List(N, N, N, Y, N),

               ADDI        -> List(N, N, N, Y, N),
               ANDI        -> List(N, N, N, Y, N),
               ORI         -> List(N, N, N, Y, N),
               XORI        -> List(N, N, N, Y, N),
               SLTI        -> List(N, N, N, Y, N),
               SLTIU       -> List(N, N, N, Y, N),

               SLL         -> List(N, N, N, Y, Y),
               ADD         -> List(N, N, N, Y, Y),
               SUB         -> List(N, N, N, Y, Y),
               SLT         -> List(N, N, N, Y, Y),
               SLTU        -> List(N, N, N, Y, Y),
               AND         -> List(N, N, N, Y, Y),
               OR          -> List(N, N, N, Y, Y),
               XOR         -> List(N, N, N, Y, Y),
               SRA         -> List(N, N, N, Y, Y),
               SRL         -> List(N, N, N, Y, Y)
            ))

  val (cs_is_br: Bool) :: (cs_is_jal: Bool) :: (cs_is_jalr:Bool) :: (cs_is_shadowable:Bool) :: (cs_has_rs2) :: Nil = bpd_csignals

<<<<<<< HEAD
  io.is_call := (cs_is_jal || cs_is_jalr) && GetRd(io.inst) === RA
  io.is_ret  := cs_is_jalr && GetRs1(io.inst) === BitPat("b00?01")
=======
  io.out.is_call := (cs_is_jal || cs_is_jalr) && GetRd(io.inst) === RA
  io.out.is_ret  := cs_is_jalr && GetRs1(io.inst) === BitPat("b00?01") && GetRd(io.inst) === X0
>>>>>>> 96409013

  io.out.target := Mux(cs_is_br, ComputeBranchTarget(io.pc, io.inst, xLen),
                                 ComputeJALTarget(io.pc, io.inst, xLen))
  io.out.cfi_type :=
    Mux(cs_is_jalr,
      CFI_JALR,
    Mux(cs_is_jal,
      CFI_JAL,
    Mux(cs_is_br,
      CFI_BR,
      CFI_X)))

  val br_offset = Cat(io.inst(7), io.inst(30,25), io.inst(11,8), 0.U(1.W))
  // Is a sfb if it points forwards (offset is positive)
  io.out.sfb_offset.valid := cs_is_br && !io.inst(31) && br_offset =/= 0.U && (br_offset >> log2Ceil(icBlockBytes)) === 0.U
  io.out.sfb_offset.bits  := br_offset
  io.out.shadowable := cs_is_shadowable && (
    !cs_has_rs2 ||
    (GetRs1(io.inst) === GetRd(io.inst)) ||
    (io.inst === ADD && GetRs1(io.inst) === X0)
  )
}

/**
 * Track the current "branch mask", and give out the branch mask to each micro-op in Decode
 * (each micro-op in the machine has a branch mask which says which branches it
 * is being speculated under).
 *
 * @param pl_width pipeline width for the processor
 */
class BranchMaskGenerationLogic(val pl_width: Int)(implicit p: Parameters) extends BoomModule
{
  val io = IO(new Bundle {
    // guess if the uop is a branch (we'll catch this later)
    val is_branch = Input(Vec(pl_width, Bool()))
    // lock in that it's actually a branch and will fire, so we update
    // the branch_masks.
    val will_fire = Input(Vec(pl_width, Bool()))

    // give out tag immediately (needed in rename)
    // mask can come later in the cycle
    val br_tag    = Output(Vec(pl_width, UInt(brTagSz.W)))
    val br_mask   = Output(Vec(pl_width, UInt(maxBrCount.W)))

     // tell decoders the branch mask has filled up, but on the granularity
     // of an individual micro-op (so some micro-ops can go through)
    val is_full   = Output(Vec(pl_width, Bool()))

    val brupdate         = Input(new BrUpdateInfo())
    val flush_pipeline = Input(Bool())

    val debug_branch_mask = Output(UInt(maxBrCount.W))
  })

  val branch_mask = RegInit(0.U(maxBrCount.W))

  //-------------------------------------------------------------
  // Give out the branch tag to each branch micro-op

  var allocate_mask = branch_mask
  val tag_masks = Wire(Vec(pl_width, UInt(maxBrCount.W)))

  for (w <- 0 until pl_width) {
    // TODO this is a loss of performance as we're blocking branches based on potentially fake branches
    io.is_full(w) := (allocate_mask === ~(0.U(maxBrCount.W))) && io.is_branch(w)

    // find br_tag and compute next br_mask
    val new_br_tag = Wire(UInt(brTagSz.W))
    new_br_tag := 0.U
    tag_masks(w) := 0.U

    for (i <- maxBrCount-1 to 0 by -1) {
      when (~allocate_mask(i)) {
        new_br_tag := i.U
        tag_masks(w) := (1.U << i.U)
      }
    }

    io.br_tag(w) := new_br_tag
    allocate_mask = Mux(io.is_branch(w), tag_masks(w) | allocate_mask, allocate_mask)
  }

  //-------------------------------------------------------------
  // Give out the branch mask to each micro-op
  // (kill off the bits that corresponded to branches that aren't going to fire)

  var curr_mask = branch_mask
  for (w <- 0 until pl_width) {
    io.br_mask(w) := GetNewBrMask(io.brupdate, curr_mask)
    curr_mask = Mux(io.will_fire(w), tag_masks(w) | curr_mask, curr_mask)
  }

  //-------------------------------------------------------------
  // Update the current branch_mask

  when (io.flush_pipeline) {
    branch_mask := 0.U
  } .otherwise {
    val mask = Mux(io.brupdate.b2.mispredict,
      io.brupdate.b2.uop.br_mask,
      ~(0.U(maxBrCount.W)))
    branch_mask := GetNewBrMask(io.brupdate, curr_mask) & mask
  }

  io.debug_branch_mask := branch_mask
}<|MERGE_RESOLUTION|>--- conflicted
+++ resolved
@@ -129,15 +129,9 @@
            //     |  |  |  |         |        |        regtype |       |       |  |     |  |  |  |  |  cmd    |    |  |  |  |  flush on commit
            //     |  |  |  |         |        |        |       |       |       |  |     |  |  |  |  |  |      |    |  |  |  |  |  csr cmd
   val table: Array[(BitPat, List[BitPat])] = Array(//  |       |       |       |  |     |  |  |  |  |  |      |    |  |  |  |  |  |
-<<<<<<< HEAD
   LD      -> List(Y, N, X, uopLD   , IQT_INT, FU_MEM , RT_FIX, RT_FIX, RT_X  , N, IS_I, Y, N, N, N, N, M_XRD, 3.U, N, N, N, N, N, CSR.N),
   LWU     -> List(Y, N, X, uopLD   , IQT_INT, FU_MEM , RT_FIX, RT_FIX, RT_X  , N, IS_I, Y, N, N, N, N, M_XRD, 3.U, N, N, N, N, N, CSR.N),
   SD      -> List(Y, N, X, uopSTA  , IQT_INT, FU_MEM , RT_X  , RT_FIX, RT_FIX, N, IS_S, N, Y, N, N, N, M_XWR, 0.U, N, N, N, N, N, CSR.N),
-=======
-  LD      -> List(Y, N, X, uopLD   , IQT_MEM, FU_MEM , RT_FIX, RT_FIX, RT_X  , N, IS_I, Y, N, N, N, N, M_XRD, 3.U, N, N, N, N, N, CSR.N),
-  LWU     -> List(Y, N, X, uopLD   , IQT_MEM, FU_MEM , RT_FIX, RT_FIX, RT_X  , N, IS_I, Y, N, N, N, N, M_XRD, 3.U, N, N, N, N, N, CSR.N),
-  SD      -> List(Y, N, X, uopSTA  , IQT_MEM, FU_MEM , RT_X  , RT_FIX, RT_FIX, N, IS_S, N, Y, N, N, N, M_XWR, 0.U, N, N, N, N, N, CSR.N),
->>>>>>> 96409013
 
   SLLI    -> List(Y, N, X, uopSLLI , IQT_INT, FU_ALU , RT_FIX, RT_FIX, RT_X  , N, IS_I, N, N, N, N, N, M_X  , 1.U, Y, N, N, N, N, CSR.N),
   SRLI    -> List(Y, N, X, uopSRLI , IQT_INT, FU_ALU , RT_FIX, RT_FIX, RT_X  , N, IS_I, N, N, N, N, N, M_X  , 1.U, Y, N, N, N, N, CSR.N),
@@ -172,7 +166,6 @@
            //     |  |  |  |         |        |        regtype |       |       |  |     |  |  |  |  |  cmd    |    |  |  |  |  flush on commit
            //     |  |  |  |         |        |        |       |       |       |  |     |  |  |  |  |  |      |    |  |  |  |  |  csr cmd
   val table: Array[(BitPat, List[BitPat])] = Array(//  |       |       |       |  |     |  |  |  |  |  |      |    |  |  |  |  |  |
-<<<<<<< HEAD
   LW      -> List(Y, N, X, uopLD   , IQT_INT, FU_MEM , RT_FIX, RT_FIX, RT_X  , N, IS_I, Y, N, N, N, N, M_XRD, 3.U, N, N, N, N, N, CSR.N),
   LH      -> List(Y, N, X, uopLD   , IQT_INT, FU_MEM , RT_FIX, RT_FIX, RT_X  , N, IS_I, Y, N, N, N, N, M_XRD, 3.U, N, N, N, N, N, CSR.N),
   LHU     -> List(Y, N, X, uopLD   , IQT_INT, FU_MEM , RT_FIX, RT_FIX, RT_X  , N, IS_I, Y, N, N, N, N, M_XRD, 3.U, N, N, N, N, N, CSR.N),
@@ -182,17 +175,6 @@
   SW      -> List(Y, N, X, uopSTA  , IQT_INT, FU_MEM , RT_X  , RT_FIX, RT_FIX, N, IS_S, N, Y, N, N, N, M_XWR, 0.U, N, N, N, N, N, CSR.N),
   SH      -> List(Y, N, X, uopSTA  , IQT_INT, FU_MEM , RT_X  , RT_FIX, RT_FIX, N, IS_S, N, Y, N, N, N, M_XWR, 0.U, N, N, N, N, N, CSR.N),
   SB      -> List(Y, N, X, uopSTA  , IQT_INT, FU_MEM , RT_X  , RT_FIX, RT_FIX, N, IS_S, N, Y, N, N, N, M_XWR, 0.U, N, N, N, N, N, CSR.N),
-=======
-  LW      -> List(Y, N, X, uopLD   , IQT_MEM, FU_MEM , RT_FIX, RT_FIX, RT_X  , N, IS_I, Y, N, N, N, N, M_XRD, 3.U, N, N, N, N, N, CSR.N),
-  LH      -> List(Y, N, X, uopLD   , IQT_MEM, FU_MEM , RT_FIX, RT_FIX, RT_X  , N, IS_I, Y, N, N, N, N, M_XRD, 3.U, N, N, N, N, N, CSR.N),
-  LHU     -> List(Y, N, X, uopLD   , IQT_MEM, FU_MEM , RT_FIX, RT_FIX, RT_X  , N, IS_I, Y, N, N, N, N, M_XRD, 3.U, N, N, N, N, N, CSR.N),
-  LB      -> List(Y, N, X, uopLD   , IQT_MEM, FU_MEM , RT_FIX, RT_FIX, RT_X  , N, IS_I, Y, N, N, N, N, M_XRD, 3.U, N, N, N, N, N, CSR.N),
-  LBU     -> List(Y, N, X, uopLD   , IQT_MEM, FU_MEM , RT_FIX, RT_FIX, RT_X  , N, IS_I, Y, N, N, N, N, M_XRD, 3.U, N, N, N, N, N, CSR.N),
-
-  SW      -> List(Y, N, X, uopSTA  , IQT_MEM, FU_MEM , RT_X  , RT_FIX, RT_FIX, N, IS_S, N, Y, N, N, N, M_XWR, 0.U, N, N, N, N, N, CSR.N),
-  SH      -> List(Y, N, X, uopSTA  , IQT_MEM, FU_MEM , RT_X  , RT_FIX, RT_FIX, N, IS_S, N, Y, N, N, N, M_XWR, 0.U, N, N, N, N, N, CSR.N),
-  SB      -> List(Y, N, X, uopSTA  , IQT_MEM, FU_MEM , RT_X  , RT_FIX, RT_FIX, N, IS_S, N, Y, N, N, N, M_XWR, 0.U, N, N, N, N, N, CSR.N),
->>>>>>> 96409013
 
   LUI     -> List(Y, N, X, uopLUI  , IQT_INT, FU_ALU , RT_FIX, RT_X  , RT_X  , N, IS_U, N, N, N, N, N, M_X  , 1.U, Y, N, N, N, N, CSR.N),
 
@@ -248,11 +230,7 @@
   CSRRSI  -> List(Y, N, X, uopCSRRSI,IQT_INT, FU_CSR , RT_FIX, RT_PAS, RT_X  , N, IS_I, N, N, N, N, N, M_X  , 0.U, N, N, N, Y, Y, CSR.S),
   CSRRCI  -> List(Y, N, X, uopCSRRCI,IQT_INT, FU_CSR , RT_FIX, RT_PAS, RT_X  , N, IS_I, N, N, N, N, N, M_X  , 0.U, N, N, N, Y, Y, CSR.C),
 
-<<<<<<< HEAD
   SFENCE_VMA->List(Y,N, X, uopSFENCE,IQT_INT, FU_MEM , RT_X  , RT_FIX, RT_FIX, N, IS_X, N, N, N, N, N,M_SFENCE,0.U,N, N, N, Y, Y, CSR.N),
-=======
-  SFENCE_VMA->List(Y,N, X, uopSFENCE,IQT_MEM, FU_MEM , RT_X  , RT_FIX, RT_FIX, N, IS_X, N, N, N, N, N,M_SFENCE,0.U,N, N, N, Y, Y, CSR.N),
->>>>>>> 96409013
   SCALL   -> List(Y, N, X, uopERET  ,IQT_INT, FU_CSR , RT_X  , RT_X  , RT_X  , N, IS_I, N, N, N, N, N, M_X  , 0.U, N, N, Y, Y, Y, CSR.I),
   SBREAK  -> List(Y, N, X, uopERET  ,IQT_INT, FU_CSR , RT_X  , RT_X  , RT_X  , N, IS_I, N, N, N, N, N, M_X  , 0.U, N, N, Y, Y, Y, CSR.I),
   SRET    -> List(Y, N, X, uopERET  ,IQT_INT, FU_CSR , RT_X  , RT_X  , RT_X  , N, IS_I, N, N, N, N, N, M_X  , 0.U, N, N, N, Y, Y, CSR.I),
@@ -276,7 +254,6 @@
            //     |  |  |  |          |        |       regtype |       |       |  |     |  |  |  |  |  cmd       |   |  |  |  |  flush on commit
            //     |  |  |  |          |        |       |       |       |       |  |     |  |  |  |  |  |         |   |  |  |  |  |  csr cmd
   // A-type       |  |  |  |          |        |       |       |       |       |  |     |  |  |  |  |  |         |   |  |  |  |  |  |
-<<<<<<< HEAD
   AMOADD_W-> List(Y, N, X, uopAMO_AG, IQT_INT, FU_MEM, RT_FIX, RT_FIX, RT_FIX, N, IS_X, N, Y, Y, N, N, M_XA_ADD, 0.U,N, N, N, Y, Y, CSR.N), // TODO make AMOs higherperformance
   AMOXOR_W-> List(Y, N, X, uopAMO_AG, IQT_INT, FU_MEM, RT_FIX, RT_FIX, RT_FIX, N, IS_X, N, Y, Y, N, N, M_XA_XOR, 0.U,N, N, N, Y, Y, CSR.N),
   AMOSWAP_W->List(Y, N, X, uopAMO_AG, IQT_INT, FU_MEM, RT_FIX, RT_FIX, RT_FIX, N, IS_X, N, Y, Y, N, N, M_XA_SWAP,0.U,N, N, N, Y, Y, CSR.N),
@@ -297,36 +274,10 @@
   AMOMAX_D-> List(Y, N, X, uopAMO_AG, IQT_INT, FU_MEM, RT_FIX, RT_FIX, RT_FIX, N, IS_X, N, Y, Y, N, N, M_XA_MAX, 0.U,N, N, N, Y, Y, CSR.N),
   AMOMAXU_D->List(Y, N, X, uopAMO_AG, IQT_INT, FU_MEM, RT_FIX, RT_FIX, RT_FIX, N, IS_X, N, Y, Y, N, N, M_XA_MAXU,0.U,N, N, N, Y, Y, CSR.N),
 
-  LR_W    -> List(Y, N, X, uopAMO_AG, IQT_INT, FU_MEM, RT_FIX, RT_FIX, RT_FIX, N, IS_X, N, Y, Y, N, N, M_XLR   , 0.U,N, N, N, Y, Y, CSR.N), // TODO optimize LR, SC
-  LR_D    -> List(Y, N, X, uopAMO_AG, IQT_INT, FU_MEM, RT_FIX, RT_FIX, RT_FIX, N, IS_X, N, Y, Y, N, N, M_XLR   , 0.U,N, N, N, Y, Y, CSR.N), // note LR generates 2 micro-ops,
-  SC_W    -> List(Y, N, X, uopAMO_AG, IQT_INT, FU_MEM, RT_FIX, RT_FIX, RT_FIX, N, IS_X, N, Y, Y, N, N, M_XSC   , 0.U,N, N, N, Y, Y, CSR.N), // one which isn't needed
+  LR_W    -> List(Y, N, X, uopLD    , IQT_INT, FU_MEM, RT_FIX, RT_FIX, RT_X  , N, IS_X, Y, N, N, N, N, M_XLR   , 0.U,N, N, N, Y, Y, CSR.N),
+  LR_D    -> List(Y, N, X, uopLD    , IQT_INT, FU_MEM, RT_FIX, RT_FIX, RT_X  , N, IS_X, Y, N, N, N, N, M_XLR   , 0.U,N, N, N, Y, Y, CSR.N),
+  SC_W    -> List(Y, N, X, uopAMO_AG, IQT_INT, FU_MEM, RT_FIX, RT_FIX, RT_FIX, N, IS_X, N, Y, Y, N, N, M_XSC   , 0.U,N, N, N, Y, Y, CSR.N),
   SC_D    -> List(Y, N, X, uopAMO_AG, IQT_INT, FU_MEM, RT_FIX, RT_FIX, RT_FIX, N, IS_X, N, Y, Y, N, N, M_XSC   , 0.U,N, N, N, Y, Y, CSR.N)
-=======
-  AMOADD_W-> List(Y, N, X, uopAMO_AG, IQT_MEM, FU_MEM, RT_FIX, RT_FIX, RT_FIX, N, IS_X, N, Y, Y, N, N, M_XA_ADD, 0.U,N, N, N, Y, Y, CSR.N), // TODO make AMOs higherperformance
-  AMOXOR_W-> List(Y, N, X, uopAMO_AG, IQT_MEM, FU_MEM, RT_FIX, RT_FIX, RT_FIX, N, IS_X, N, Y, Y, N, N, M_XA_XOR, 0.U,N, N, N, Y, Y, CSR.N),
-  AMOSWAP_W->List(Y, N, X, uopAMO_AG, IQT_MEM, FU_MEM, RT_FIX, RT_FIX, RT_FIX, N, IS_X, N, Y, Y, N, N, M_XA_SWAP,0.U,N, N, N, Y, Y, CSR.N),
-  AMOAND_W-> List(Y, N, X, uopAMO_AG, IQT_MEM, FU_MEM, RT_FIX, RT_FIX, RT_FIX, N, IS_X, N, Y, Y, N, N, M_XA_AND, 0.U,N, N, N, Y, Y, CSR.N),
-  AMOOR_W -> List(Y, N, X, uopAMO_AG, IQT_MEM, FU_MEM, RT_FIX, RT_FIX, RT_FIX, N, IS_X, N, Y, Y, N, N, M_XA_OR,  0.U,N, N, N, Y, Y, CSR.N),
-  AMOMIN_W-> List(Y, N, X, uopAMO_AG, IQT_MEM, FU_MEM, RT_FIX, RT_FIX, RT_FIX, N, IS_X, N, Y, Y, N, N, M_XA_MIN, 0.U,N, N, N, Y, Y, CSR.N),
-  AMOMINU_W->List(Y, N, X, uopAMO_AG, IQT_MEM, FU_MEM, RT_FIX, RT_FIX, RT_FIX, N, IS_X, N, Y, Y, N, N, M_XA_MINU,0.U,N, N, N, Y, Y, CSR.N),
-  AMOMAX_W-> List(Y, N, X, uopAMO_AG, IQT_MEM, FU_MEM, RT_FIX, RT_FIX, RT_FIX, N, IS_X, N, Y, Y, N, N, M_XA_MAX, 0.U,N, N, N, Y, Y, CSR.N),
-  AMOMAXU_W->List(Y, N, X, uopAMO_AG, IQT_MEM, FU_MEM, RT_FIX, RT_FIX, RT_FIX, N, IS_X, N, Y, Y, N, N, M_XA_MAXU,0.U,N, N, N, Y, Y, CSR.N),
-
-  AMOADD_D-> List(Y, N, X, uopAMO_AG, IQT_MEM, FU_MEM, RT_FIX, RT_FIX, RT_FIX, N, IS_X, N, Y, Y, N, N, M_XA_ADD, 0.U,N, N, N, Y, Y, CSR.N),
-  AMOXOR_D-> List(Y, N, X, uopAMO_AG, IQT_MEM, FU_MEM, RT_FIX, RT_FIX, RT_FIX, N, IS_X, N, Y, Y, N, N, M_XA_XOR, 0.U,N, N, N, Y, Y, CSR.N),
-  AMOSWAP_D->List(Y, N, X, uopAMO_AG, IQT_MEM, FU_MEM, RT_FIX, RT_FIX, RT_FIX, N, IS_X, N, Y, Y, N, N, M_XA_SWAP,0.U,N, N, N, Y, Y, CSR.N),
-  AMOAND_D-> List(Y, N, X, uopAMO_AG, IQT_MEM, FU_MEM, RT_FIX, RT_FIX, RT_FIX, N, IS_X, N, Y, Y, N, N, M_XA_AND, 0.U,N, N, N, Y, Y, CSR.N),
-  AMOOR_D -> List(Y, N, X, uopAMO_AG, IQT_MEM, FU_MEM, RT_FIX, RT_FIX, RT_FIX, N, IS_X, N, Y, Y, N, N, M_XA_OR,  0.U,N, N, N, Y, Y, CSR.N),
-  AMOMIN_D-> List(Y, N, X, uopAMO_AG, IQT_MEM, FU_MEM, RT_FIX, RT_FIX, RT_FIX, N, IS_X, N, Y, Y, N, N, M_XA_MIN, 0.U,N, N, N, Y, Y, CSR.N),
-  AMOMINU_D->List(Y, N, X, uopAMO_AG, IQT_MEM, FU_MEM, RT_FIX, RT_FIX, RT_FIX, N, IS_X, N, Y, Y, N, N, M_XA_MINU,0.U,N, N, N, Y, Y, CSR.N),
-  AMOMAX_D-> List(Y, N, X, uopAMO_AG, IQT_MEM, FU_MEM, RT_FIX, RT_FIX, RT_FIX, N, IS_X, N, Y, Y, N, N, M_XA_MAX, 0.U,N, N, N, Y, Y, CSR.N),
-  AMOMAXU_D->List(Y, N, X, uopAMO_AG, IQT_MEM, FU_MEM, RT_FIX, RT_FIX, RT_FIX, N, IS_X, N, Y, Y, N, N, M_XA_MAXU,0.U,N, N, N, Y, Y, CSR.N),
-
-  LR_W    -> List(Y, N, X, uopLD    , IQT_MEM, FU_MEM, RT_FIX, RT_FIX, RT_X  , N, IS_X, Y, N, N, N, N, M_XLR   , 0.U,N, N, N, Y, Y, CSR.N),
-  LR_D    -> List(Y, N, X, uopLD    , IQT_MEM, FU_MEM, RT_FIX, RT_FIX, RT_X  , N, IS_X, Y, N, N, N, N, M_XLR   , 0.U,N, N, N, Y, Y, CSR.N),
-  SC_W    -> List(Y, N, X, uopAMO_AG, IQT_MEM, FU_MEM, RT_FIX, RT_FIX, RT_FIX, N, IS_X, N, Y, Y, N, N, M_XSC   , 0.U,N, N, N, Y, Y, CSR.N),
-  SC_D    -> List(Y, N, X, uopAMO_AG, IQT_MEM, FU_MEM, RT_FIX, RT_FIX, RT_FIX, N, IS_X, N, Y, Y, N, N, M_XSC   , 0.U,N, N, N, Y, Y, CSR.N)
->>>>>>> 96409013
   )
 }
 
@@ -346,17 +297,10 @@
             //    |  |  |  |           iq_type  func    dst     |       |       |  |     |  |  |  |  |  mem    |    |  |  |  is unique? (clear pipeline for it)
             //    |  |  |  |           |        unit    regtype |       |       |  |     |  |  |  |  |  cmd    |    |  |  |  |  flush on commit
             //    |  |  |  |           |        |       |       |       |       |  |     |  |  |  |  |  |      |    |  |  |  |  |  csr cmd
-<<<<<<< HEAD
   FLW     -> List(Y, Y, Y, uopLD     , IQT_INT, FU_MEM, RT_FLT, RT_FIX, RT_X  , N, IS_I, Y, N, N, N, N, M_XRD, 0.U, N, N, N, N, N, CSR.N),
   FLD     -> List(Y, Y, N, uopLD     , IQT_INT, FU_MEM, RT_FLT, RT_FIX, RT_X  , N, IS_I, Y, N, N, N, N, M_XRD, 0.U, N, N, N, N, N, CSR.N),
-  FSW     -> List(Y, Y, Y, uopSTA    , IQT_IFP,FU_F2IMEM,RT_X , RT_FIX, RT_FLT, N, IS_S, N, Y, N, N, N, M_XWR, 0.U, N, N, N, N, N, CSR.N), // sort of a lie; broken into two micro-ops
-  FSD     -> List(Y, Y, N, uopSTA    , IQT_IFP,FU_F2IMEM,RT_X , RT_FIX, RT_FLT, N, IS_S, N, Y, N, N, N, M_XWR, 0.U, N, N, N, N, N, CSR.N),
-=======
-  FLW     -> List(Y, Y, Y, uopLD     , IQT_MEM, FU_MEM, RT_FLT, RT_FIX, RT_X  , N, IS_I, Y, N, N, N, N, M_XRD, 0.U, N, N, N, N, N, CSR.N),
-  FLD     -> List(Y, Y, N, uopLD     , IQT_MEM, FU_MEM, RT_FLT, RT_FIX, RT_X  , N, IS_I, Y, N, N, N, N, M_XRD, 0.U, N, N, N, N, N, CSR.N),
   FSW     -> List(Y, Y, Y, uopSTA    , IQT_MFP,FU_F2IMEM,RT_X , RT_FIX, RT_FLT, N, IS_S, N, Y, N, N, N, M_XWR, 0.U, N, N, N, N, N, CSR.N), // sort of a lie; broken into two micro-ops
   FSD     -> List(Y, Y, N, uopSTA    , IQT_MFP,FU_F2IMEM,RT_X , RT_FIX, RT_FLT, N, IS_S, N, Y, N, N, N, M_XWR, 0.U, N, N, N, N, N, CSR.N),
->>>>>>> 96409013
 
   FCLASS_S-> List(Y, Y, Y, uopFCLASS_S,IQT_FP , FU_F2I, RT_FIX, RT_FLT, RT_X  , N, IS_I, N, N, N, N, N, M_X  , 0.U, N, N, N, N, N, CSR.N),
   FCLASS_D-> List(Y, Y, N, uopFCLASS_D,IQT_FP , FU_F2I, RT_FIX, RT_FLT, RT_X  , N, IS_I, N, N, N, N, N, M_X  , 0.U, N, N, N, N, N, CSR.N),
@@ -564,22 +508,12 @@
     (x.map(_._1).reduce(_||_), PriorityMux(x))
 
   val (xcpt_valid, xcpt_cause) = checkExceptions(List(
-<<<<<<< HEAD
-    (io.interrupt,     io.interrupt_cause),
-    (uop.bp_debug_if,  (CSR.debugTriggerCause).U),
-    (uop.bp_xcpt_if,   (Causes.breakpoint).U),
-    (uop.replay_if,    MINI_EXCEPTION_REPLAY),
-    (uop.xcpt_pf_if,   (Causes.fetch_page_fault).U),
-    (uop.xcpt_ae_if,   (Causes.fetch_access).U),
-    (id_illegal_insn,  (Causes.illegal_instruction).U)))
-=======
     (io.interrupt && !io.enq.uop.is_sfb, io.interrupt_cause),  // Disallow interrupts while we are handling a SFB
     (uop.bp_debug_if,                    (CSR.debugTriggerCause).U),
     (uop.bp_xcpt_if,                     (Causes.breakpoint).U),
     (uop.xcpt_pf_if,                     (Causes.fetch_page_fault).U),
     (uop.xcpt_ae_if,                     (Causes.fetch_access).U),
     (id_illegal_insn,                    (Causes.illegal_instruction).U)))
->>>>>>> 96409013
 
   uop.exception := xcpt_valid
   uop.exc_cause := xcpt_cause
@@ -686,15 +620,8 @@
   val io = IO(new Bundle {
     val inst    = Input(UInt(32.W))
     val pc      = Input(UInt(vaddrBitsExtended.W))
-<<<<<<< HEAD
-    val is_ret  = Output(Bool())
-    val is_call = Output(Bool())
-    val target = Output(UInt(vaddrBitsExtended.W))
-    val cfi_type = Output(UInt(CFI_SZ.W))
-=======
 
     val out = Output(new BranchDecodeSignals)
->>>>>>> 96409013
   })
 
   val bpd_csignals =
@@ -755,13 +682,8 @@
 
   val (cs_is_br: Bool) :: (cs_is_jal: Bool) :: (cs_is_jalr:Bool) :: (cs_is_shadowable:Bool) :: (cs_has_rs2) :: Nil = bpd_csignals
 
-<<<<<<< HEAD
-  io.is_call := (cs_is_jal || cs_is_jalr) && GetRd(io.inst) === RA
-  io.is_ret  := cs_is_jalr && GetRs1(io.inst) === BitPat("b00?01")
-=======
   io.out.is_call := (cs_is_jal || cs_is_jalr) && GetRd(io.inst) === RA
   io.out.is_ret  := cs_is_jalr && GetRs1(io.inst) === BitPat("b00?01") && GetRd(io.inst) === X0
->>>>>>> 96409013
 
   io.out.target := Mux(cs_is_br, ComputeBranchTarget(io.pc, io.inst, xLen),
                                  ComputeJALTarget(io.pc, io.inst, xLen))
