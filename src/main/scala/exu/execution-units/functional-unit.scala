--- conflicted
+++ resolved
@@ -78,53 +78,6 @@
 {
 }
 
-<<<<<<< HEAD
-/**
- * IO bundle to connect to a functional unit
- *
- * @param numStages number of pipeline stages for functional unit
- * @param numBypassStages number of bypass stages for functional unit
- * @param dataWidth width of the data out of the functional unit
- */
-class FunctionalUnitIo(
-  val numStages: Int,
-  val numBypassStages: Int,
-  val dataWidth: Int,
-  val isBrUnit: Boolean,
-  val isMemAddrCalcUnit: Boolean,
-  val needsFcsr: Boolean
-  )(implicit p: Parameters) extends BoomBundle
-{
-  val req    = Flipped(new DecoupledIO(new FuncUnitReq(dataWidth)))
-  val resp   = (new DecoupledIO(new FuncUnitResp(dataWidth)))
-
-  val brinfo = Input(new BrResolutionInfo())
-  val kill   = Input(Bool())
-
-  val bypass = Output(new BypassData(numBypassStages, dataWidth))
-
-  // only used by the fpu unit
-  val fcsr_rm = if (needsFcsr) Input(UInt(tile.FPConstants.RM_SZ.W)) else null
-
-  // only used by branch unit
-  val br_unit    = if (isBrUnit) Output(new BranchUnitResp()) else null
-  val get_ftq_pc = if (isBrUnit) Flipped(new GetPCFromFtqIO()) else null
-  val status     = if (isBrUnit || isMemAddrCalcUnit) Input(new freechips.rocketchip.rocket.MStatus()) else null
-
-  // only used by memaddr calc unit
-  val bp = if (isMemAddrCalcUnit) Input(Vec(nBreakpoints, new BP)) else null
-}
-
-/**
- * Bundle for branch prediction information
- */
-class GetPredictionInfo(implicit p: Parameters) extends BoomBundle
-{
-  val br_tag = Output(UInt(brTagSz.W))
-  val info = Input(new BranchPredInfo())
-}
-=======
->>>>>>> bfcc665f
 
 /**
  * Bundle for signals sent to the functional unit
@@ -139,6 +92,8 @@
   val rs1_data = UInt(dataWidth.W)
   val rs2_data = UInt(dataWidth.W)
   val rs3_data = UInt(dataWidth.W) // only used for FMA units
+
+  val kill = Bool() // kill everything
 }
 
 /**
@@ -225,10 +180,11 @@
   (implicit p: Parameters) extends BoomModule
 {
   val io = IO(new Bundle {
-    val req    = Flipped(new DecoupledIO(new FuncUnitReq(dataWidth)))
-    val resp   = (new DecoupledIO(new FuncUnitResp(dataWidth)))
+    val req  = Flipped(new DecoupledIO(new FuncUnitReq(dataWidth)))
+    val resp = (new DecoupledIO(new FuncUnitResp(dataWidth)))
 
     val brupdate = Input(new BrUpdateInfo())
+    val kill     = Input(Bool())
 
     val bypass = Output(new BypassData(numBypassStages, dataWidth))
 
@@ -285,21 +241,13 @@
     val r_uops   = Reg(Vec(numStages, new MicroOp()))
 
     // handle incoming request
-<<<<<<< HEAD
-    r_valids(0) := io.req.valid && !IsKilledByBranch(io.brinfo, io.req.bits.uop) && !io.kill
-=======
-    r_valids(0) := io.req.valid && !IsKilledByBranch(io.brupdate, io.req.bits.uop) && !io.req.bits.kill
->>>>>>> bfcc665f
+    r_valids(0) := io.req.valid && !IsKilledByBranch(io.brupdate, io.req.bits.uop) && !io.kill
     r_uops(0)   := io.req.bits.uop
     r_uops(0).br_mask := GetNewBrMask(io.brupdate, io.req.bits.uop)
 
     // handle middle of the pipeline
     for (i <- 1 until numStages) {
-<<<<<<< HEAD
-      r_valids(i) := r_valids(i-1) && !IsKilledByBranch(io.brinfo, r_uops(i-1)) && !io.kill
-=======
-      r_valids(i) := r_valids(i-1) && !IsKilledByBranch(io.brupdate, r_uops(i-1)) && !io.req.bits.kill
->>>>>>> bfcc665f
+      r_valids(i) := r_valids(i-1) && !IsKilledByBranch(io.brupdate, r_uops(i-1)) && !io.kill
       r_uops(i)   := r_uops(i-1)
       r_uops(i).br_mask := GetNewBrMask(io.brupdate, r_uops(i-1))
 
@@ -386,31 +334,11 @@
   alu.io.fn  := uop.ctrl.op_fcn
   alu.io.dw  := uop.ctrl.fcn_dw
 
-<<<<<<< HEAD
-  if (isBranchUnit) {
-    val block_pc = AlignPCToBoundary(io.get_ftq_pc.fetch_pc, icBlockBytes)
-    val uop_maybe_pc = block_pc | uop.pc_lob // Don't consider edge instructions yet.
-    val uop_pc = uop_maybe_pc - Mux(uop.edge_inst, 2.U, 0.U)
-    // The Branch Unit redirects the PC immediately, but delays the mispredict
-    // signal a cycle (for critical path reasons)
-
-    // Did I just get killed by the previous cycle's branch,
-    // or by a flush pipeline?
-    val killed = WireInit(false.B)
-    when (io.kill ||
-           (io.brinfo.valid &&
-             io.brinfo.mispredict &&
-             maskMatch(io.brinfo.mask, uop.br_mask)
-          )) {
-      killed := true.B
-    }
-=======
->>>>>>> bfcc665f
 
   // Did I just get killed by the previous cycle's branch,
   // or by a flush pipeline?
   val killed = WireInit(false.B)
-  when (io.req.bits.kill || IsKilledByBranch(io.brupdate, uop)) {
+  when (io.kill || IsKilledByBranch(io.brupdate, uop)) {
     killed := true.B
   }
 
@@ -723,21 +651,12 @@
 
   when (io.req.fire()) {
     // update incoming uop
-<<<<<<< HEAD
-    do_kill := IsKilledByBranch(io.brinfo, io.req.bits.uop) || io.kill
-=======
-    do_kill := IsKilledByBranch(io.brupdate, io.req.bits.uop) || io.req.bits.kill
->>>>>>> bfcc665f
+    do_kill := IsKilledByBranch(io.brupdate, io.req.bits.uop) || io.kill
     r_uop := io.req.bits.uop
     r_uop.br_mask := GetNewBrMask(io.brupdate, io.req.bits.uop)
   } .otherwise {
-<<<<<<< HEAD
-    do_kill := IsKilledByBranch(io.brinfo, r_uop) || io.kill
-    r_uop.br_mask := GetNewBrMask(io.brinfo, r_uop)
-=======
-    do_kill := IsKilledByBranch(io.brupdate, r_uop) || io.req.bits.kill
+    do_kill := IsKilledByBranch(io.brupdate, r_uop) || io.kill
     r_uop.br_mask := GetNewBrMask(io.brupdate, r_uop)
->>>>>>> bfcc665f
   }
 
   // assumes at least one pipeline register between request and response
