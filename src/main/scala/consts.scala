--- conflicted
+++ resolved
@@ -29,12 +29,9 @@
    // turn off stuff to dramatically reduce Chisel node count
    val DEBUG_PRINTF_LSU    = true && DEBUG_PRINTF
    val DEBUG_PRINTF_ROB    = true && DEBUG_PRINTF
-<<<<<<< HEAD
+   val DEBUG_PRINTF_TAGE   = true && DEBUG_PRINTF
 
    if (O3PIPEVIEW_PRINTF) require (!DEBUG_PRINTF && !COMMIT_LOG_PRINTF)
-=======
-   val DEBUG_PRINTF_TAGE   = true && DEBUG_PRINTF
->>>>>>> 5c269224
 
    // color codes for output files
    // if you use VIM to view, you'll need the AnsiEsc plugin.
